#!/usr/bin/env python
# -*- coding: utf-8 -*-

""" Initialize the component for the CNMF

contain a list of functions to initialize the neurons and the corresponding traces with
different set of methods like ICA PCA, greedy roi


"""
#\package Caiman/source_extraction/cnmf/
#\version   1.0
#\copyright GNU General Public License v2.0
#\date Created on Tue Jun 30 21:01:17 2015
#\author: Eftychios A. Pnevmatikakis

from builtins import range
import cv2
import logging
from math import sqrt
import matplotlib.animation as animation
import matplotlib.pyplot as plt
import numpy as np
from past.utils import old_div
import scipy
from scipy.linalg.lapack import dpotrf, dpotrs
import scipy.ndimage as nd
from scipy.ndimage.measurements import center_of_mass
from scipy.ndimage.filters import correlate
import scipy.sparse as spr
from skimage.morphology import disk
from skimage.transform import downscale_local_mean
from skimage.transform import resize as resize_sk
from sklearn.decomposition import NMF, FastICA
from sklearn.utils.extmath import randomized_svd, squared_norm
import sys
from typing import List

import caiman
from .deconvolution import constrained_foopsi
from .pre_processing import get_noise_fft, get_noise_welch
from .spatial import circular_constraint, connectivity_constraint

try:
    cv2.setNumThreads(0)
except:
    pass

def resize(Y, size, interpolation=cv2.INTER_LINEAR):
    """faster and 3D compatible version of skimage.transform.resize"""
    if Y.ndim == 2:
        return cv2.resize(Y, tuple(size[::-1]), interpolation=interpolation)
    elif Y.ndim == 3:
        if np.isfortran(Y):
            return (cv2.resize(np.array(
                [cv2.resize(y, size[:2], interpolation=interpolation) for y in Y.T]).T
                .reshape((-1, Y.shape[-1]), order='F'),
                (size[-1], np.prod(size[:2])), interpolation=interpolation).reshape(size, order='F'))
        else:
            return np.array([cv2.resize(y, size[:0:-1], interpolation=interpolation) for y in
                             cv2.resize(Y.reshape((len(Y), -1), order='F'),
                                        (np.prod(Y.shape[1:]), size[0]), interpolation=interpolation)
                             .reshape((size[0],) + Y.shape[1:], order='F')])
    else:  # TODO deal with ndim=4
        raise NotImplementedError

#%%


def downscale(Y, ds, opencv=False):
    """downscaling without zero padding
    faster version of skimage.transform._warps.block_reduce(Y, ds, np.nanmean, np.nan)"""

    from caiman.base.movies import movie
    d = Y.ndim
    if opencv and (d in [2, 3]):
        if d == 2:
            Y = Y[..., None]
            ds = tuple(ds) + (1,)
        else:
            Y_ds = movie(Y).resize(fx=1. / ds[0], fy=1. / ds[1], fz=1. / ds[2],
                                   interpolation=cv2.INTER_AREA)
        logging.info('Downscaling using OpenCV')
    else:
        if d > 3:
            # raise NotImplementedError
            # slower and more memory intensive version using skimage
            from skimage.transform._warps import block_reduce
            return block_reduce(Y, ds, np.nanmean, np.nan)
        elif d == 1:
            Y = Y[:, None, None]
            ds = (ds, 1, 1)
        elif d == 2:
            Y = Y[..., None]
            ds = tuple(ds) + (1,)
        q = np.array(Y.shape) // np.array(ds)
        r = np.array(Y.shape) % np.array(ds)
        s = q * np.array(ds)
        Y_ds = np.zeros(q + (r > 0), dtype=Y.dtype)
        Y_ds[:q[0], :q[1], :q[2]] = (Y[:s[0], :s[1], :s[2]]
                                     .reshape(q[0], ds[0], q[1], ds[1], q[2], ds[2])
                                     .mean(1).mean(2).mean(3))
        if r[0]:
            Y_ds[-1, :q[1], :q[2]] = (Y[-r[0]:, :s[1], :s[2]]
                                      .reshape(r[0], q[1], ds[1], q[2], ds[2])
                                      .mean(0).mean(1).mean(2))
            if r[1]:
                Y_ds[-1, -1, :q[2]] = (Y[-r[0]:, -r[1]:, :s[2]]
                                       .reshape(r[0], r[1], q[2], ds[2])
                                       .mean(0).mean(0).mean(1))
                if r[2]:
                    Y_ds[-1, -1, -1] = Y[-r[0]:, -r[1]:, -r[2]:].mean()
            if r[2]:
                Y_ds[-1, :q[1], -1] = (Y[-r[0]:, :s[1]:, -r[2]:]
                                       .reshape(r[0], q[1], ds[1], r[2])
                                       .mean(0).mean(1).mean(1))
        if r[1]:
            Y_ds[:q[0], -1, :q[2]] = (Y[:s[0], -r[1]:, :s[2]]
                                      .reshape(q[0], ds[0], r[1], q[2], ds[2])
                                      .mean(1).mean(1).mean(2))
            if r[2]:
                Y_ds[:q[0], -1, -1] = (Y[:s[0]:, -r[1]:, -r[2]:]
                                       .reshape(q[0], ds[0], r[1], r[2])
                                       .mean(1).mean(1).mean(1))
        if r[2]:
            Y_ds[:q[0], :q[1], -1] = (Y[:s[0], :s[1], -r[2]:]
                                      .reshape(q[0], ds[0], q[1], ds[1], r[2])
                                      .mean(1).mean(2).mean(2))
    return Y_ds if d == 3 else (Y_ds[:, :, 0] if d == 2 else Y_ds[:, 0, 0])


#%%
try:
    profile
except:
    def profile(a): return a

def initialize_components(Y, K=30, gSig=[5, 5], gSiz=None, ssub=1, tsub=1, nIter=5, maxIter=5, nb=1,
                          kernel=None, use_hals=True, normalize_init=True, img=None, method_init='greedy_roi',
                          max_iter_snmf=500, alpha_snmf=10e2, sigma_smooth_snmf=(.5, .5, .5),
                          perc_baseline_snmf=20, options_local_NMF=None, rolling_sum=False,
                          rolling_length=100, sn=None, options_total=None, min_corr=0.8, min_pnr=10,
                          ring_size_factor=1.5, center_psf=False, ssub_B=2, init_iter=2, remove_baseline = True):
    """
    Initalize components

    This method uses a greedy approach followed by hierarchical alternative least squares (HALS) NMF.
    Optional use of spatio-temporal downsampling to boost speed.

    Args:
        Y: np.ndarray
            d1 x d2 [x d3] x T movie, raw data.

        K: [optional] int
            number of neurons to extract (default value: 30). Maximal number for method 'corr_pnr'.

        tau: [optional] list,tuple
            standard deviation of neuron size along x and y [and z] (default value: (5,5).

        gSiz: [optional] list,tuple
            size of kernel (default 2*tau + 1).

        nIter: [optional] int
            number of iterations for shape tuning (default 5).

        maxIter: [optional] int
            number of iterations for HALS algorithm (default 5).

        ssub: [optional] int
            spatial downsampling factor recommended for large datasets (default 1, no downsampling).

        tsub: [optional] int
            temporal downsampling factor recommended for long datasets (default 1, no downsampling).

        kernel: [optional] np.ndarray
            User specified kernel for greedyROI
            (default None, greedy ROI searches for Gaussian shaped neurons)

        use_hals: [optional] bool
            Whether to refine components with the hals method

        normalize_init: [optional] bool
            Whether to normalize_init data before running the initialization

        img: optional [np 2d array]
            Image with which to normalize. If not present use the mean + offset

        method_init: str
            Initialization method 'greedy_roi', 'corr_pnr'. The latter can only be used for 2D data and it is compulsory for endoscopic one-photon data.

        max_iter_snmf: int
            Maximum number of sparse NMF iterations

        alpha_snmf: scalar
            Sparsity penalty

        rolling_sum: boolean
            Detect new components based on a rolling sum of pixel activity (default: True)

        rolling_length: int
            Length of rolling window (default: 100)

        center_psf: Boolean
            True indicates centering the filtering kernel for background
            removal. This is useful for data with large background
            fluctuations.

        min_corr: float
            minimum local correlation coefficients for selecting a seed pixel.

        min_pnr: float
            minimum peak-to-noise ratio for selecting a seed pixel.

        ring_size_factor: float
            it's the ratio between the ring radius and neuron diameters.

        nb: integer
            number of background components for approximating the background using NMF model

        sn: ndarray
            per pixel noise

        options_total: dict
            the option dictionary

        ssub_B: int, optional
            downsampling factor for 1-photon imaging background computation

        init_iter: int, optional
            number of iterations for 1-photon imaging initialization

    Returns:
        Ain: np.ndarray
            (d1 * d2 [ * d3]) x K , spatial filter of each neuron.

        Cin: np.ndarray
            T x K , calcium activity of each neuron.

        center: np.ndarray
            K x 2 [or 3] , inferred center of each neuron.

        bin: np.ndarray
            (d1 * d2 [ * d3]) x nb, initialization of spatial background.

        fin: np.ndarray
            nb x T matrix, initalization of temporal background

    Raises:
        Exception "Unsupported method"

        Exception 'You need to define arguments for local NMF'

    """
    method = method_init
    if method == 'local_nmf':
        tsub_lnmf = tsub
        ssub_lnmf = ssub
        tsub = 1
        ssub = 1

    if gSiz is None:
        gSiz = 2 * (np.asarray(gSig) + .5).astype(int) + 1

    d, T = np.shape(Y)[:-1], np.shape(Y)[-1]
    # rescale according to downsampling factor
    gSig = np.asarray(gSig, dtype=float) / ssub
    gSiz = np.round(np.asarray(gSiz) / ssub).astype(np.int)

    if normalize_init is True:
        logging.info('Variance Normalization')
        if img is None:
            img = np.mean(Y, axis=-1)
            img += np.median(img)
            img += np.finfo(np.float32).eps

        Y = old_div(Y, np.reshape(img, d + (-1,), order='F'))
        alpha_snmf /= np.mean(img)
    else:
        Y = np.array(Y)

    # spatial downsampling

    if ssub != 1 or tsub != 1:

        if method == 'corr_pnr':
            logging.info("Spatial downsampling 1-photon")
            # this icrements the performance against ground truth and solves border problems
            Y_ds = downscale(Y, tuple([ssub] * len(d) + [tsub]), opencv=False)
        else:
            logging.info("Spatial downsampling 2-photon")
            # this icrements the performance against ground truth and solves border problems
            Y_ds = downscale(Y, tuple([ssub] * len(d) + [tsub]), opencv=True)
#            mean_val = np.mean(Y)
#            Y_ds = downscale_local_mean(Y, tuple([ssub] * len(d) + [tsub]), cval=mean_val) # this gives better results against ground truth for 2-photon datasets
    else:
        Y_ds = Y

    ds = Y_ds.shape[:-1]
    if nb > min(np.prod(ds), Y_ds.shape[-1]):
        nb = -1

    logging.info('Roi Initialization...')
    if method == 'greedy_roi':
        Ain, Cin, _, b_in, f_in = greedyROI(
            Y_ds, nr=K, gSig=gSig, gSiz=gSiz, nIter=nIter, kernel=kernel, nb=nb,
            rolling_sum=rolling_sum, rolling_length=rolling_length)

        if use_hals:
            logging.info('Refining Components using HALS NMF iterations')
            Ain, Cin, b_in, f_in = hals(
                Y_ds, Ain, Cin, b_in, f_in, maxIter=maxIter)
    elif method == 'corr_pnr':
        Ain, Cin, _, b_in, f_in, extra_1p = greedyROI_corr(
            Y, Y_ds, max_number=K, gSiz=gSiz[0], gSig=gSig[0], min_corr=min_corr, min_pnr=min_pnr,
            ring_size_factor=ring_size_factor, center_psf=center_psf, options=options_total,
            sn=sn, nb=nb, ssub=ssub, ssub_B=ssub_B, init_iter=init_iter)

    elif method == 'sparse_nmf':
        Ain, Cin, _, b_in, f_in = sparseNMF(
            Y_ds, nr=K, nb=nb, max_iter_snmf=max_iter_snmf, alpha=alpha_snmf,
            sigma_smooth=sigma_smooth_snmf, remove_baseline=remove_baseline, perc_baseline=perc_baseline_snmf)

    elif method == 'pca_ica':
        Ain, Cin, _, b_in, f_in = ICA_PCA(
            Y_ds, nr=K, sigma_smooth=sigma_smooth_snmf, truncate=2, fun='logcosh', tol=1e-10,
            max_iter=max_iter_snmf, remove_baseline=True, perc_baseline=perc_baseline_snmf, nb=nb)

    elif method == 'local_nmf':
        # todo check this unresolved reference
        from SourceExtraction.CNMF4Dendrites import CNMF4Dendrites
        from SourceExtraction.AuxilaryFunctions import GetCentersData
        # Get initialization for components center
        # print(Y_ds.transpose([2, 0, 1]).shape)
        if options_local_NMF is None:
            raise Exception('You need to define arguments for local NMF')
        else:
            NumCent = options_local_NMF.pop('NumCent', None)
            # Max number of centers to import from Group Lasso intialization - if 0,
            # we don't run group lasso
            cent = GetCentersData(Y_ds.transpose([2, 0, 1]), NumCent)
            sig = Y_ds.shape[:-1]
            # estimate size of neuron - bounding box is 3 times this size. If larger
            # then data, we have no bounding box.
            cnmf_obj = CNMF4Dendrites(
                sig=sig, verbose=True, adaptBias=True, **options_local_NMF)

        # Define CNMF parameters
        _, _, _ = cnmf_obj.fit(
            np.array(Y_ds.transpose([2, 0, 1]), dtype=np.float), cent)

        Ain = cnmf_obj.A
        Cin = cnmf_obj.C
        b_in = cnmf_obj.b
        f_in = cnmf_obj.f

    else:

        print(method)
        raise Exception("Unsupported initialization method")

    K = np.shape(Ain)[-1]

    if Ain.size > 0 and not center_psf and ssub != 1:

        Ain = np.reshape(Ain, ds + (K,), order='F')

        if len(ds) == 2:
            Ain = resize(Ain, d + (K,))

        else:  # resize only deals with 2D images, hence apply resize twice
            Ain = np.reshape([resize(a, d[1:] + (K,))
                              for a in Ain], (ds[0], d[1] * d[2], K), order='F')
            Ain = resize(Ain, (d[0], d[1] * d[2], K))

        Ain = np.reshape(Ain, (np.prod(d), K), order='F')

    sparse_b = spr.issparse(b_in)
    if (nb > 0 or nb == -1) and (ssub != 1 or tsub != 1):
        b_in = np.reshape(b_in.toarray() if sparse_b else b_in, ds + (-1,), order='F')

        if len(ds) == 2:
            b_in = resize(b_in, d + (b_in.shape[-1],))
        else:
            b_in = np.reshape([resize(b, d[1:] + (b_in.shape[-1],))
                               for b in b_in], (ds[0], d[1] * d[2], -1), order='F')
            b_in = resize(b_in, (d[0], d[1] * d[2], b_in.shape[-1]))

        b_in = np.reshape(b_in, (np.prod(d), -1), order='F')
        if sparse_b:
            b_in = spr.csc_matrix(b_in)

        f_in = resize(np.atleast_2d(f_in), [b_in.shape[-1], T])

    if Ain.size > 0:
        Cin = resize(Cin, [K, T])

        center = np.asarray(
            [center_of_mass(a.reshape(d, order='F')) for a in Ain.T])
    else:
        Cin = np.empty((K, T), dtype=np.float32)
        center = []

    if normalize_init is True:
        if Ain.size > 0:
            Ain = Ain * np.reshape(img, (np.prod(d), -1), order='F')
        if sparse_b:
            b_in = spr.diags(img.ravel(order='F')).dot(b_in)
        else:
            b_in = b_in * np.reshape(img, (np.prod(d), -1), order='F')
    if method == 'corr_pnr' and ring_size_factor is not None:
        return scipy.sparse.csc_matrix(Ain), Cin, b_in, f_in, center, extra_1p
    else:
        return scipy.sparse.csc_matrix(Ain), Cin, b_in, f_in, center


#%%
def ICA_PCA(Y_ds, nr, sigma_smooth=(.5, .5, .5), truncate=2, fun='logcosh',
            max_iter=1000, tol=1e-10, remove_baseline=True, perc_baseline=20, nb=1):
    """ Initialization using ICA and PCA. DOES NOT WORK WELL WORK IN PROGRESS"

    Args:
        Y_ds
        nr
        sigma_smooth
        truncate
        fun
        max_iter
        tol
        remove_baseline
        perc_baseline
        nb
    """

    print("not a function to use in the moment ICA PCA \n")
    m = scipy.ndimage.gaussian_filter(np.transpose(
        Y_ds, [2, 0, 1]), sigma=sigma_smooth, mode='nearest', truncate=truncate)
    if remove_baseline:
        bl = np.percentile(m, perc_baseline, axis=0)
        m1 = np.maximum(0, m - bl)
    else:
        bl = np.zeros(m.shape[1:])
        m1 = m
    pca_comp = nr

    T, d1, d2 = np.shape(m1)
    d = d1 * d2
    yr = np.reshape(m1, [T, d], order='F')

    [U, S, V] = scipy.sparse.linalg.svds(yr, pca_comp)
    S = np.diag(S)
    whiteningMatrix = np.dot(scipy.linalg.inv(S), U.T)
    whitesig = np.dot(whiteningMatrix, yr)
    f_ica = FastICA(whiten=False, fun=fun, max_iter=max_iter, tol=tol)
    S_ = f_ica.fit_transform(whitesig.T)
    A_in = f_ica.mixing_
    A_in = np.dot(A_in, whitesig)

    masks = np.reshape(A_in.T, (d1, d2, pca_comp),
                       order='F').transpose([2, 0, 1])

    masks = np.array(caiman.base.rois.extractROIsFromPCAICA(masks)[0])

    if masks.size > 0:

        C_in = caiman.base.movies.movie(
            m1).extract_traces_from_masks(np.array(masks)).T
        A_in = np.reshape(masks, [-1, d1 * d2], order='F').T

    else:

        A_in = np.zeros([d1 * d2, pca_comp])
        C_in = np.zeros([pca_comp, T])

    m1 = yr.T - A_in.dot(C_in) + np.maximum(0, bl.flatten())[:, np.newaxis]

    model = NMF(n_components=nb, init='random', random_state=0)


    b_in = model.fit_transform(np.maximum(m1, 0)).astype(np.float32)
    f_in = model.components_.astype(np.float32)

    center = caiman.base.rois.com(A_in, d1, d2)

    return A_in, C_in, center, b_in, f_in

def sparseNMF(Y_ds, nr, max_iter_snmf=500, alpha=10e2, sigma_smooth=(.5, .5, .5),
              remove_baseline=True, perc_baseline=20, nb=1, truncate=2):
    """
    Initialization using sparse NMF

    Args:
        max_iter_snm: int
            number of iterations

        alpha_snmf:
            sparsity regularizer

        sigma_smooth_snmf:
            smoothing along z,x, and y (.5,.5,.5)

        perc_baseline_snmf:
            percentile to remove frmo movie before NMF

        nb: int
            Number of background components

    Returns:
        A: np.array
            2d array of size (# of pixels) x nr with the spatial components. Each column is
            ordered columnwise (matlab format, order='F')

        C: np.array
            2d array of size nr X T with the temporal components

        center: np.array
            2d array of size nr x 2 [ or 3] with the components centroids
    """

    m = scipy.ndimage.gaussian_filter(np.transpose(
        Y_ds, [2, 0, 1]), sigma=sigma_smooth, mode='nearest', truncate=truncate)
    if remove_baseline:
        logging.info('REMOVING BASELINE')
        bl = np.percentile(m, perc_baseline, axis=0)
        m1 = np.maximum(0, m - bl)
    else:
        logging.info('NOT REMOVING BASELINE')
        bl = np.zeros(m.shape[1:])
        m1 = m

    T, d1, d2 = np.shape(m1)
    d = d1 * d2
    yr = np.reshape(m1, [T, d], order='F')
    mdl = NMF(n_components=nr, verbose=False, init='nndsvd', tol=1e-10,
          max_iter=max_iter_snmf, shuffle=False, alpha=alpha, l1_ratio=1)
    C = mdl.fit_transform(yr).T
    A = mdl.components_.T
    A_in = A
    C_in = C

    m1 = yr.T - A_in.dot(C_in) + np.maximum(0, bl.flatten())[:, np.newaxis]
    model = NMF(n_components=nb, init='random',
                random_state=0, max_iter=max_iter_snmf)
    b_in = model.fit_transform(np.maximum(m1, 0)).astype(np.float32)
    f_in = model.components_.astype(np.float32)
    center = caiman.base.rois.com(A_in, d1, d2)

    return A_in, C_in, center, b_in, f_in

def greedyROI(Y, nr=30, gSig=[5, 5], gSiz=[11, 11], nIter=5, kernel=None, nb=1,
              rolling_sum=False, rolling_length=100):
    """
    Greedy initialization of spatial and temporal components using spatial Gaussian filtering

    Args:
        Y: np.array
            3d or 4d array of fluorescence data with time appearing in the last axis.

        nr: int
            number of components to be found

        gSig: scalar or list of integers
            standard deviation of Gaussian kernel along each axis

        gSiz: scalar or list of integers
            size of spatial component

        nIter: int
            number of iterations when refining estimates

        kernel: np.ndarray
            User specified kernel to be used, if present, instead of Gaussian (default None)

        nb: int
            Number of background components

        rolling_max: boolean
            Detect new components based on a rolling sum of pixel activity (default: True)

        rolling_length: int
            Length of rolling window (default: 100)

    Returns:
        A: np.array
            2d array of size (# of pixels) x nr with the spatial components. Each column is
            ordered columnwise (matlab format, order='F')

        C: np.array
            2d array of size nr X T with the temporal components

        center: np.array
            2d array of size nr x 2 [ or 3] with the components centroids

    Author:
        Eftychios A. Pnevmatikakis and Andrea Giovannucci based on a matlab implementation by Yuanjun Gao
            Simons Foundation, 2015

    See Also:
        http://www.cell.com/neuron/pdf/S0896-6273(15)01084-3.pdf


    """
    logging.info("Greedy initialization of spatial and temporal components using spatial Gaussian filtering")
    d = np.shape(Y)
    Y[np.isnan(Y)] = 0
    med = np.median(Y, axis=-1)
    Y = Y - med[..., np.newaxis]
    gHalf = np.array(gSiz) // 2
    gSiz = 2 * gHalf + 1
    # we initialize every values to zero
    A = np.zeros((np.prod(d[0:-1]), nr), dtype=np.float32)
    C = np.zeros((nr, d[-1]), dtype=np.float32)
    center = np.zeros((nr, Y.ndim - 1))

    rho = imblur(Y, sig=gSig, siz=gSiz, nDimBlur=Y.ndim - 1, kernel=kernel)
    if rolling_sum:
        logging.info('Using rolling sum for initialization (RollingGreedyROI)')
        rolling_filter = np.ones(
            (rolling_length), dtype=np.float32) / rolling_length
        rho_s = scipy.signal.lfilter(rolling_filter, 1., rho**2)
        v = np.amax(rho_s, axis=-1)
    else:
        logging.info('Using total sum for initialization (GreedyROI)')
        v = np.sum(rho**2, axis=-1)

    for k in range(nr):
        # we take the highest value of the blurred total image and we define it as
        # the center of the neuron
        ind = np.argmax(v)
        ij = np.unravel_index(ind, d[0:-1])
        for c, i in enumerate(ij):
            center[k, c] = i

        # we define a squared size around it
        ijSig = [[np.maximum(ij[c] - gHalf[c], 0), np.minimum(ij[c] + gHalf[c] + 1, d[c])]
                 for c in range(len(ij))]
        # we create an array of it (fl like) and compute the trace like the pixel ij trough time
        dataTemp = np.array(
            Y[[slice(*a) for a in ijSig]].copy(), dtype=np.float32)
        traceTemp = np.array(np.squeeze(rho[ij]), dtype=np.float32)

        coef, score = finetune(dataTemp, traceTemp, nIter=nIter)
        C[k, :] = np.squeeze(score)
        dataSig = coef[..., np.newaxis] * \
            score.reshape([1] * (Y.ndim - 1) + [-1])
        xySig = np.meshgrid(*[np.arange(s[0], s[1])
                              for s in ijSig], indexing='xy')
        arr = np.array([np.reshape(s, (1, np.size(s)), order='F').squeeze()
                        for s in xySig], dtype=np.int)
        indices = np.ravel_multi_index(arr, d[0:-1], order='F')

        A[indices, k] = np.reshape(
            coef, (1, np.size(coef)), order='C').squeeze()
        Y[[slice(*a) for a in ijSig]] -= dataSig.copy()
        if k < nr - 1:
            Mod = [[np.maximum(ij[c] - 2 * gHalf[c], 0),
                    np.minimum(ij[c] + 2 * gHalf[c] + 1, d[c])] for c in range(len(ij))]
            ModLen = [m[1] - m[0] for m in Mod]
            Lag = [ijSig[c] - Mod[c][0] for c in range(len(ij))]
            dataTemp = np.zeros(ModLen)
            dataTemp[[slice(*a) for a in Lag]] = coef
            dataTemp = imblur(dataTemp[..., np.newaxis],
                              sig=gSig, siz=gSiz, kernel=kernel)
            temp = dataTemp * score.reshape([1] * (Y.ndim - 1) + [-1])
            rho[[slice(*a) for a in Mod]] -= temp.copy()
            if rolling_sum:
                rho_filt = scipy.signal.lfilter(
                    rolling_filter, 1., rho[[slice(*a) for a in Mod]]**2)
                v[[slice(*a) for a in Mod]] = np.amax(rho_filt, axis=-1)
            else:
                v[[slice(*a) for a in Mod]] = np.sum(rho[[slice(*a)
                                                          for a in Mod]]**2, axis=-1)

    res = np.reshape(Y, (np.prod(d[0:-1]), d[-1]),
                     order='F') + med.flatten(order='F')[:, None]
#    model = NMF(n_components=nb, init='random', random_state=0)
    model = NMF(n_components=nb, init='nndsvdar')
    b_in = model.fit_transform(np.maximum(res, 0)).astype(np.float32)
    f_in = model.components_.astype(np.float32)

    return A, C, center, b_in, f_in

#%%


def finetune(Y, cin, nIter=5):
    """compute a initialized version of A and C

    Args:
        Y:  D1*d2*T*K patches
    
        c: array T*K
            the inital calcium traces
    
        nIter: int
            True indicates that time is listed in the last axis of Y (matlab format)
            and moves it in the front

    Returns:
    a: array (d1,D2) the computed A as l2(Y*C)/Y*C

    c: array(T) C as the sum of As on x*y axis
"""
    debug_ = False
    if debug_:
        import os
        f = open('_LOG_1_' + str(os.getpid()), 'w+')
        f.write('Y:' + str(np.mean(Y)) + '\n')
        f.write('cin:' + str(np.mean(cin)) + '\n')
        f.close()

    # we compute the multiplication of patches per traces ( non negatively )
    for _ in range(nIter):
        a = np.maximum(np.dot(Y, cin), 0)
        a = old_div(a, np.sqrt(np.sum(a**2)) +
                    np.finfo(np.float32).eps)  # compute the l2/a
        # c as the variation of thoses patches
        cin = np.sum(Y * a[..., np.newaxis], tuple(np.arange(Y.ndim - 1)))

    return a, cin

def imblur(Y, sig=5, siz=11, nDimBlur=None, kernel=None, opencv=True):
    """
    Spatial filtering with a Gaussian or user defined kernel

    The parameters are specified in GreedyROI

    Args:
        Y: np.ndarray
            d1 x d2 [x d3] x T movie, raw data.

        sig: [optional] list,tuple
            half size of neurons

        siz: [optional] list,tuple
            size of kernel (default 2*tau + 1).

        nDimBlur: [optional]
            if you want to specify the number of dimension

        kernel: [optional]
            if you want to specify a kernel

        opencv: [optional]
            if you want to process to the blur using open cv method

    Returns:
	the blurred image
    """
    # TODO: document (jerem)
    if kernel is None:
        if nDimBlur is None:
            nDimBlur = Y.ndim - 1
        else:
            nDimBlur = np.min((Y.ndim, nDimBlur))

        if np.isscalar(sig):
            sig = sig * np.ones(nDimBlur)

        if np.isscalar(siz):
            siz = siz * np.ones(nDimBlur)

        X = Y.copy()
        if opencv and nDimBlur == 2:
            if X.ndim > 2:
                # if we are on a video we repeat for each frame
                for frame in range(X.shape[-1]):
                    if sys.version_info >= (3, 0):
                        X[:, :, frame] = cv2.GaussianBlur(X[:, :, frame], tuple(
                            siz), sig[0], None, sig[1], cv2.BORDER_CONSTANT)
                    else:
                        X[:, :, frame] = cv2.GaussianBlur(X[:, :, frame], tuple(siz), sig[
                                                          0], sig[1], cv2.BORDER_CONSTANT, 0)

            else:
                if sys.version_info >= (3, 0):
                    X = cv2.GaussianBlur(
                        X, tuple(siz), sig[0], None, sig[1], cv2.BORDER_CONSTANT)
                else:
                    X = cv2.GaussianBlur(
                        X, tuple(siz), sig[0], sig[1], cv2.BORDER_CONSTANT, 0)
        else:
            for i in range(nDimBlur):
                h = np.exp(
                    old_div(-np.arange(-np.floor(old_div(siz[i], 2)),
                                       np.floor(old_div(siz[i], 2)) + 1)**2, (2 * sig[i]**2)))
                h /= np.sqrt(h.dot(h))
                shape = [1] * len(Y.shape)
                shape[i] = -1
                X = correlate(X, h.reshape(shape), mode='constant')

    else:
        X = correlate(Y, kernel[..., np.newaxis], mode='constant')
        # for t in range(np.shape(Y)[-1]):
        #    X[:,:,t] = correlate(Y[:,:,t],kernel,mode='constant', cval=0.0)

    return X

def hals(Y, A, C, b, f, bSiz=3, maxIter=5):
    """ Hierarchical alternating least square method for solving NMF problem

    Y = A*C + b*f

    Args:
       Y:      d1 X d2 [X d3] X T, raw data.
           It will be reshaped to (d1*d2[*d3]) X T in this
           function

       A:      (d1*d2[*d3]) X K, initial value of spatial components

       C:      K X T, initial value of temporal components

       b:      (d1*d2[*d3]) X nb, initial value of background spatial component

       f:      nb X T, initial value of background temporal component

       bSiz:   int or tuple of int
        blur size. A box kernel (bSiz X bSiz [X bSiz]) (if int) or bSiz (if tuple) will
        be convolved with each neuron's initial spatial component, then all nonzero
       pixels will be picked as pixels to be updated, and the rest will be
       forced to be 0.

       maxIter: maximum iteration of iterating HALS.

    Returns:
        the updated A, C, b, f

    Authors:
        Johannes Friedrich, Andrea Giovannucci

    See Also:
        http://proceedings.mlr.press/v39/kimura14.pdf
    """

    # smooth the components
    dims, T = np.shape(Y)[:-1], np.shape(Y)[-1]
    K = A.shape[1]  # number of neurons
    nb = b.shape[1]  # number of background components
    if bSiz is not None:
        if isinstance(bSiz, (int, float)):
	   	     bSiz = [bSiz] * len(dims)
        ind_A = nd.filters.uniform_filter(np.reshape(A,
                dims + (K,), order='F'), size=bSiz + [0])
        ind_A = np.reshape(ind_A > 1e-10, (np.prod(dims), K), order='F')
    else:
        ind_A = A>1e-10

    ind_A = spr.csc_matrix(ind_A)  # indicator of nonnero pixels

    def HALS4activity(Yr, A, C, iters=2):
        U = A.T.dot(Yr)
        V = A.T.dot(A)
        for _ in range(iters):
            for m in range(len(U)):  # neurons and background
                C[m] = np.clip(C[m] + (U[m] - V[m].dot(C)) /
                               V[m, m], 0, np.inf)
        return C

    def HALS4shape(Yr, A, C, iters=2):
        U = C.dot(Yr.T)
        V = C.dot(C.T)
        for _ in range(iters):
            for m in range(K):  # neurons
                ind_pixels = np.squeeze(ind_A[:, m].toarray())
                A[ind_pixels, m] = np.clip(A[ind_pixels, m] +
                                           ((U[m, ind_pixels] - V[m].dot(A[ind_pixels].T)) /
                                            V[m, m]), 0, np.inf)
            for m in range(nb):  # background
                A[:, K + m] = np.clip(A[:, K + m] + ((U[K + m] - V[K + m].dot(A.T)) /
                                                     V[K + m, K + m]), 0, np.inf)
        return A

    Ab = np.c_[A, b]
    Cf = np.r_[C, f.reshape(nb, -1)]
    for _ in range(maxIter):
        Cf = HALS4activity(np.reshape(
            Y, (np.prod(dims), T), order='F'), Ab, Cf)
        Ab = HALS4shape(np.reshape(Y, (np.prod(dims), T), order='F'), Ab, Cf)

    return Ab[:, :-nb], Cf[:-nb], Ab[:, -nb:], Cf[-nb:].reshape(nb, -1)


@profile
def greedyROI_corr(Y, Y_ds, max_number=None, gSiz=None, gSig=None, center_psf=True,
                   min_corr=None, min_pnr=None, seed_method='auto',
                   min_pixel=3, bd=0, thresh_init=2, ring_size_factor=None, nb=1, options=None,
                   sn=None, save_video=False, video_name='initialization.mp4', ssub=1,
                   ssub_B=2, init_iter=2):
    """
    initialize neurons based on pixels' local correlations and peak-to-noise ratios.

    Args:
        *** see init_neurons_corr_pnr for descriptions of following input arguments ***
        data:
        max_number:
        gSiz:
        gSig:
        center_psf:
        min_corr:
        min_pnr:
        seed_method:
        min_pixel:
        bd:
        thresh_init:
        swap_dim:
        save_video:
        video_name:
        *** see init_neurons_corr_pnr for descriptions of above input arguments ***

        ring_size_factor: float
            it's the ratio between the ring radius and neuron diameters.
        ring_model: Boolean
            True indicates using ring model to estimate the background
            components.
        nb: integer
            number of background components for approximating the background using NMF model
            for nb=0 no background is returned
            for nb=-1 the exact background of the ringmodel is returned
        ssub_B: int, optional
            downsampling factor for 1-photon imaging background computation
        init_iter: int, optional
            number of iterations for 1-photon imaging initialization
    """
    if min_corr is None or min_pnr is None:
        raise Exception(
            'Either min_corr or min_pnr are None. Both of them must be real numbers.')

    logging.info('One photon initialization (GreedyCorr)')
    o = options['temporal_params'].copy()
    o['s_min'] = None
    if o['p'] > 1:
        o['p'] = 1
    A, C, _, _, center = init_neurons_corr_pnr(
        Y_ds, max_number=max_number, gSiz=gSiz, gSig=gSig,
        center_psf=center_psf, min_corr=min_corr,
        min_pnr=min_pnr * np.sqrt(np.size(Y) / np.size(Y_ds)),
        seed_method=seed_method, deconvolve_options=o,
        min_pixel=min_pixel, bd=bd, thresh_init=thresh_init,
        swap_dim=True, save_video=save_video, video_name=video_name)

    dims = Y.shape[:2]
    T = Y.shape[-1]
    d1, d2, total_frames = Y_ds.shape
    tsub = int(round(float(T) / total_frames))
    B = Y_ds.reshape((-1, total_frames), order='F') - A.dot(C)

    if ring_size_factor is not None:
        # background according to ringmodel
        logging.info('Computing ring model background')
        W, b0 = compute_W(Y_ds.reshape((-1, total_frames), order='F'),
                          A, C, (d1, d2), ring_size_factor * gSiz, ssub=ssub_B)

        def compute_B(b0, W, B):  # actually computes -B to efficiently compute Y-B in place
            if ssub_B == 1:
                B = -b0[:, None] - W.dot(B - b0[:, None])  # "-B"
            else:
                B = -b0[:, None] - (np.repeat(np.repeat(W.dot(
                    downscale(B.reshape((d1, d2, B.shape[-1]), order='F'),
                              (ssub_B, ssub_B, 1)).reshape((-1, B.shape[-1]), order='F') -
                    downscale(b0.reshape((d1, d2), order='F'),
                              (ssub_B, ssub_B)).reshape((-1, 1), order='F'))
                    .reshape(((d1 - 1) // ssub_B + 1, (d2 - 1) // ssub_B + 1, -1), order='F'),
                    ssub_B, 0), ssub_B, 1)[:d1, :d2].reshape((-1, B.shape[-1]), order='F'))  # "-B"
            return B

        B = compute_B(b0, W, B)  # "-B"
        B += Y_ds.reshape((-1, total_frames), order='F')  # "Y-B"

        logging.info('Updating spatial components')
        A, _, C, _ = caiman.source_extraction.cnmf.spatial.update_spatial_components(
            B, C=C, f=np.zeros((0, total_frames), np.float32), A_in=A,
            sn=np.sqrt(downscale((sn**2).reshape(dims, order='F'),
                                 tuple([ssub] * len(dims))).ravel() / tsub) / ssub,
            b_in=np.zeros((d1 * d2, 0), np.float32),
            dview=None, dims=(d1, d2), **options['spatial_params'])
        logging.info('Updating temporal components')
        C, A = caiman.source_extraction.cnmf.temporal.update_temporal_components(
            B, spr.csc_matrix(A, dtype=np.float32),
            np.zeros((d1 * d2, 0), np.float32),
            C, np.zeros((0, total_frames), np.float32),
            dview=None, bl=None, c1=None, sn=None, g=None, **o)[:2]

        # find more neurons in residual
        # print('Compute Residuals')
        for _ in range(init_iter - 1):
            if max_number is not None:
                max_number -= A.shape[-1]
            if max_number is not 0:
                logging.info('Searching for more neurons in the residual')
                A_R, C_R, _, _, center_R = init_neurons_corr_pnr(
                    (B - A.dot(C)).reshape(Y_ds.shape, order='F'),
                    max_number=max_number, gSiz=gSiz, gSig=gSig,
                    center_psf=center_psf, min_corr=min_corr, min_pnr=min_pnr,
                    seed_method=seed_method, deconvolve_options=o,
                    min_pixel=min_pixel, bd=bd, thresh_init=thresh_init,
                    swap_dim=True, save_video=save_video, video_name=video_name)
                A = spr.coo_matrix(np.concatenate((A.toarray(), A_R), 1))
                C = np.concatenate((C, C_R), 0)

        # 1st iteration on decimated data
        logging.info('Merging components')
        A, C = caiman.source_extraction.cnmf.merging.merge_components(
            B, A, [], C, [], C, [], o, options['spatial_params'],
            dview=None, thr=options['merging']['merge_thr'], mx=np.Inf, fast_merge=True)[:2]
        A = A.astype(np.float32)
        C = C.astype(np.float32)
        logging.info('Updating spatial components')
        A, _, C, _ = caiman.source_extraction.cnmf.spatial.update_spatial_components(
            B, C=C, f=np.zeros((0, total_frames), np.float32), A_in=A,
            sn=np.sqrt(downscale((sn**2).reshape(dims, order='F'),
                                 tuple([ssub] * len(dims))).ravel() / tsub) / ssub,
            b_in=np.zeros((d1 * d2, 0), np.float32),
            dview=None, dims=(d1, d2), **options['spatial_params'])
        A = A.astype(np.float32)
        logging.info('Updating temporal components')
        C, A = caiman.source_extraction.cnmf.temporal.update_temporal_components(
            B, spr.csc_matrix(A),
            np.zeros((d1 * d2, 0), np.float32),
            C, np.zeros((0, total_frames), np.float32),
            dview=None, bl=None, c1=None, sn=None, g=None, **o)[:2]

        logging.info('Recomputing background')
        # background according to ringmodel
        W, b0 = compute_W(Y_ds.reshape((-1, total_frames), order='F'),
                          A.toarray(), C, (d1, d2), ring_size_factor * gSiz, ssub=ssub_B)

        # 2nd iteration on non-decimated data
        K = C.shape[0]
        if T > total_frames:
            C = np.repeat(C, tsub, 1)[:, :T]
            Ys = (Y if ssub == 1 else downscale(
                Y, (ssub, ssub, 1))).reshape((-1, T), order='F')
            # N.B: upsampling B in space is fine, but upsampling in time doesn't work well,
            # cause the error in upsampled background can be of similar size as neural signal
            B = Ys - A.dot(C)
        else:
            B = Y_ds.reshape((-1, T), order='F') - A.dot(C)
        B = compute_B(b0, W, B)  # "-B"
        if nb > 0 or nb == -1:
            B0 = -B
        if ssub > 1:
            B = np.reshape(B, (d1, d2, -1), order='F')
            B = (np.repeat(np.repeat(B, ssub, 0), ssub, 1)[:dims[0], :dims[1]]
                 .reshape((-1, T), order='F'))
            A = A.toarray().reshape((d1, d2, K), order='F')
            A = spr.csc_matrix(np.repeat(np.repeat(A, ssub, 0), ssub, 1)[:dims[0], :dims[1]]
                               .reshape((np.prod(dims), K), order='F'))
        B += Y.reshape((-1, T), order='F')  # "Y-B"

        logging.info('Merging components')
        A, C = caiman.source_extraction.cnmf.merging.merge_components(
            B, A, [], C, [], C, [], o, options['spatial_params'],
            dview=None, thr=options['merging']['merge_thr'], mx=np.Inf, fast_merge=True)[:2]
        A = A.astype(np.float32)
        C = C.astype(np.float32)
        logging.info('Updating spatial components')
        options['spatial_params']['se'] = np.ones((1,) * len((d1, d2)), dtype=np.uint8)
        A, _, C, _ = caiman.source_extraction.cnmf.spatial.update_spatial_components(
            B, C=C, f=np.zeros((0, T), np.float32), A_in=A, sn=sn,
            b_in=np.zeros((np.prod(dims), 0), np.float32),
            dview=None, dims=dims, **options['spatial_params'])
        logging.info('Updating temporal components')
        C, A, b__, f__, S, bl, c1, neurons_sn, g1, YrA, lam__ = \
            caiman.source_extraction.cnmf.temporal.update_temporal_components(
                B, spr.csc_matrix(A, dtype=np.float32),
                np.zeros((np.prod(dims), 0), np.float32), C, np.zeros((0, T), np.float32),
                dview=None, bl=None, c1=None, sn=None, g=None, **options['temporal_params'])

        A = A.toarray()
        if nb > 0 or nb == -1:
            B = B0

    use_NMF = True
    if nb == -1:
        logging.info('Returning full background')
        b_in = spr.eye(len(B), dtype='float32')
        f_in = B
    elif nb > 0:
        logging.info('Estimate low rank background (rank = {0})'.format(nb))
        print(nb)
        if use_NMF:
            model = NMF(n_components=nb, init='nndsvdar')
            b_in = model.fit_transform(np.maximum(B, 0))
            # f_in = model.components_.squeeze()
            f_in = np.linalg.lstsq(b_in, B)[0]
        else:
            b_in, s_in, f_in = spr.linalg.svds(B, k=nb)
            f_in *= s_in[:, np.newaxis]
    else:
        b_in = np.empty((A.shape[0], 0))
        f_in = np.empty((0, T))
        if nb == 0:
            logging.info('Returning background as b0 and W')
            return (A, C, center.T, b_in.astype(np.float32), f_in.astype(np.float32),
                    (S.astype(np.float32), bl, c1, neurons_sn, g1, YrA,
                     W, b0))
        else:
            logging.info("Not returning background")
    return (A, C, center.T, b_in.astype(np.float32), f_in.astype(np.float32),
            None if ring_size_factor is None else
            (S.astype(np.float32), bl, c1, neurons_sn, g1, YrA))


@profile
def init_neurons_corr_pnr(data, max_number=None, gSiz=15, gSig=None,
                          center_psf=True, min_corr=0.8, min_pnr=10,
                          seed_method='auto', deconvolve_options=None,
                          min_pixel=3, bd=1, thresh_init=2, swap_dim=True,
                          save_video=False, video_name='initialization.mp4',
                          background_filter='disk'):
    """
    using greedy method to initialize neurons by selecting pixels with large
    local correlation and large peak-to-noise ratio
    Args:
        data: np.ndarray (3D)
            the data used for initializing neurons. its dimension can be
            d1*d2*T or T*d1*d2. If it's the latter, swap_dim should be
            False; otherwise, True.
        max_number: integer
            maximum number of neurons to be detected. If None, then the
            algorithm will stop when all pixels are below the thresholds.
        gSiz: float
            average diameter of a neuron
        gSig: float number or a vector with two elements.
            gaussian width of the gaussian kernel used for spatial filtering.
        center_psf: Boolean
            True indicates centering the filtering kernel for background
            removal. This is useful for data with large background
            fluctuations.
        min_corr: float
            minimum local correlation coefficients for selecting a seed pixel.
        min_pnr: float
            minimum peak-to-noise ratio for selecting a seed pixel.
        seed_method: str {'auto', 'manual'}
            methods for choosing seed pixels.
        deconvolve_options: dict
            all options for deconvolving temporal traces.
        min_pixel: integer
            minimum number of nonzero pixels for one neuron.
        bd: integer
            pixels that are bd pixels away from the boundary will be ignored for initializing neurons.
        thresh_init: float
            pixel values smaller than thresh_init*noise will be set as 0
            when computing the local correlation image.
        swap_dim: Boolean
            True indicates that time is listed in the last axis of Y (matlab
            format)
        save_video: Boolean
            save the initialization procedure if it's True
        video_name: str
            name of the video to be saved.

    Returns:
        A: np.ndarray (d1*d2*T)
            spatial components of all neurons
        C: np.ndarray (K*T)
            nonnegative and denoised temporal components of all neurons
        C_raw: np.ndarray (K*T)
            raw calcium traces of all neurons
        S: np.ndarray (K*T)
            deconvolved calcium traces of all neurons
        center: np.ndarray
            center localtions of all neurons
    """

    if swap_dim:
        d1, d2, total_frames = data.shape
        data_raw = np.transpose(data, [2, 0, 1])
    else:
        total_frames, d1, d2 = data.shape
        data_raw = data

    data_filtered = data_raw.copy()
    if gSig:
        # spatially filter data
        if not isinstance(gSig, list):
            gSig = [gSig, gSig]
        ksize = tuple([int(2 * i) * 2 + 1 for i in gSig])
        # create a spatial filter for removing background

        if center_psf:
            if background_filter == 'box':
                for idx, img in enumerate(data_filtered):
                    data_filtered[idx, ] = cv2.GaussianBlur(
                        img, ksize=ksize, sigmaX=gSig[0], sigmaY=gSig[1], borderType=1) \
                        - cv2.boxFilter(img, ddepth=-1, ksize=ksize, borderType=1)
            else:
                psf = cv2.getGaussianKernel(ksize[0], gSig[0], cv2.CV_32F).dot(
                    cv2.getGaussianKernel(ksize[1], gSig[1], cv2.CV_32F).T)
                ind_nonzero = psf >= psf[0].max()
                psf -= psf[ind_nonzero].mean()
                psf[~ind_nonzero] = 0
                for idx, img in enumerate(data_filtered):
                    data_filtered[idx, ] = cv2.filter2D(img, -1, psf, borderType=1)
        else:
            for idx, img in enumerate(data_filtered):
                data_filtered[idx, ] = cv2.GaussianBlur(img, ksize=ksize, sigmaX=gSig[0],
                                                        sigmaY=gSig[1], borderType=1)

    # compute peak-to-noise ratio
    data_filtered -= data_filtered.mean(axis=0)
    data_max = np.max(data_filtered, axis=0)
    noise_pixel = get_noise_fft(data_filtered.T, noise_method='mean')[0].T
    pnr = np.divide(data_max, noise_pixel)

    # remove small values and only keep pixels with large fluorescence signals
    tmp_data = np.copy(data_filtered)
    tmp_data[tmp_data < thresh_init * noise_pixel] = 0
    # compute correlation image
    cn = caiman.summary_images.local_correlations_fft(tmp_data, swap_dim=False)
    del(tmp_data)
#    cn[np.isnan(cn)] = 0  # remove abnormal pixels

    # make required copy here, after memory intensive computation of cn
    data_raw = data_raw.copy()

    # screen seed pixels as neuron centers
    v_search = cn * pnr
    v_search[(cn < min_corr) | (pnr < min_pnr)] = 0
    ind_search = (v_search <= 0)  # indicate whether the pixel has
    # been searched before. pixels with low correlations or low PNRs are
    # ignored directly. ind_search[i]=0 means the i-th pixel is still under
    # consideration of being a seed pixel

    # pixels near the boundaries are ignored because of artifacts
    ind_bd = np.zeros(shape=(d1, d2)).astype(
        np.bool)  # indicate boundary pixels
    if bd > 0:
        ind_bd[:bd, :] = True
        ind_bd[-bd:, :] = True
        ind_bd[:, :bd] = True
        ind_bd[:, -bd:] = True

    ind_search[ind_bd] = 1

    # creating variables for storing the results
    if not max_number:
        # maximum number of neurons
        max_number = np.int32((ind_search.size - ind_search.sum()) / 5)
    Ain = np.zeros(shape=(max_number, d1, d2),
                   dtype=np.float32)  # neuron shapes
    Cin = np.zeros(shape=(max_number, total_frames),
                   dtype=np.float32)  # de-noised traces
    Sin = np.zeros(shape=(max_number, total_frames),
                   dtype=np.float32)  # spiking # activity
    Cin_raw = np.zeros(shape=(max_number, total_frames),
                       dtype=np.float32)  # raw traces
    center = np.zeros(shape=(2, max_number))  # neuron centers

    num_neurons = 0  # number of initialized neurons
    continue_searching = max_number > 0
    min_v_search = min_corr * min_pnr
    [ii, jj] = np.meshgrid(range(d2), range(d1))
    pixel_v = ((ii * 10 + jj) * 1e-5).astype(np.float32)

    if save_video:
        FFMpegWriter = animation.writers['ffmpeg']
        metadata = dict(title='Initialization procedure', artist='CaImAn',
                        comment='CaImAn is cool!')
        writer = FFMpegWriter(fps=2, metadata=metadata)
        # visualize the initialization procedure.
        fig = plt.figure(figsize=(12, 8), facecolor=(0.9, 0.9, 0.9))
        # with writer.saving(fig, "initialization.mp4", 150):
        writer.setup(fig, video_name, 150)

        ax_cn = plt.subplot2grid((2, 3), (0, 0))
        ax_cn.imshow(cn)
        ax_cn.set_title('Correlation')
        ax_cn.set_axis_off()

        ax_pnr_cn = plt.subplot2grid((2, 3), (0, 1))
        ax_pnr_cn.imshow(cn * pnr)
        ax_pnr_cn.set_title('Correlation*PNR')
        ax_pnr_cn.set_axis_off()

        ax_cn_box = plt.subplot2grid((2, 3), (0, 2))
        ax_cn_box.imshow(cn)
        ax_cn_box.set_xlim([54, 63])
        ax_cn_box.set_ylim([54, 63])
        ax_cn_box.set_title('Correlation')
        ax_cn_box.set_axis_off()

        ax_traces = plt.subplot2grid((2, 3), (1, 0), colspan=3)
        ax_traces.set_title('Activity at the seed pixel')

        writer.grab_frame()

    while continue_searching:
        if seed_method.lower() == 'manual':
            pass
            # manually pick seed pixels
        else:
            # local maximum, for identifying seed pixels in following steps
            v_search[(cn < min_corr) | (pnr < min_pnr)] = 0
            # add an extra value to avoid repeated seed pixels within one ROI.
            v_search = cv2.medianBlur(v_search, 3) + pixel_v
            v_search[ind_search] = 0
            tmp_kernel = np.ones(shape=tuple([int(round(gSiz / 4.))] * 2))
            v_max = cv2.dilate(v_search, tmp_kernel)

            # automatically select seed pixels as the local maximums
            v_max[(v_search != v_max) | (v_search < min_v_search)] = 0
            v_max[ind_search] = 0
            [rsub_max, csub_max] = v_max.nonzero()  # subscript of seed pixels
            local_max = v_max[rsub_max, csub_max]
            n_seeds = len(local_max)  # number of candidates
            if n_seeds == 0:
                # no more candidates for seed pixels
                break
            else:
                # order seed pixels according to their corr * pnr values
                ind_local_max = local_max.argsort()[::-1]
            img_vmax = np.median(local_max)

        # try to initialization neurons given all seed pixels
        for ith_seed, idx in enumerate(ind_local_max):
            r = rsub_max[idx]
            c = csub_max[idx]
            ind_search[r, c] = True  # this pixel won't be searched
            if v_search[r, c] < min_v_search:
                # skip this pixel if it's not sufficient for being a seed pixel
                continue

            # roughly check whether this is a good seed pixel
            # y0 = data_filtered[:, r, c]
            # if np.max(y0) < thresh_init * noise_pixel[r, c]:
            #     v_search[r, c] = 0
            #     continue
            y0 = np.diff(data_filtered[:, r, c])
            if y0.max() < 3 * y0.std():
                v_search[r, c] = 0
                continue

            # if Ain[:, r, c].sum() > 0 and np.max([scipy.stats.pearsonr(y0, cc)[0]
            #                                       for cc in Cin_raw[Ain[:, r, c] > 0]]) > .7:
            #     v_search[r, c] = 0
            #     continue

            # crop a small box for estimation of ai and ci
            r_min = max(0, r - gSiz)
            r_max = min(d1, r + gSiz + 1)
            c_min = max(0, c - gSiz)
            c_max = min(d2, c + gSiz + 1)
            nr = r_max - r_min
            nc = c_max - c_min
            patch_dims = (nr, nc)  # patch dimension
            data_raw_box = \
                data_raw[:, r_min:r_max, c_min:c_max].reshape(-1, nr * nc)
            data_filtered_box = \
                data_filtered[:, r_min:r_max, c_min:c_max].reshape(-1, nr * nc)
            # index of the seed pixel in the cropped box
            ind_ctr = np.ravel_multi_index((r - r_min, c - c_min),
                                           dims=(nr, nc))

            # neighbouring pixels to update after initializing one neuron
            r2_min = max(0, r - 2 * gSiz)
            r2_max = min(d1, r + 2 * gSiz + 1)
            c2_min = max(0, c - 2 * gSiz)
            c2_max = min(d2, c + 2 * gSiz + 1)

            if save_video:
                ax_pnr_cn.cla()
                ax_pnr_cn.imshow(v_search, vmin=0, vmax=img_vmax)
                ax_pnr_cn.set_title('Neuron %d' % (num_neurons + 1))
                ax_pnr_cn.set_axis_off()
                ax_pnr_cn.plot(csub_max[ind_local_max[ith_seed:]], rsub_max[
                    ind_local_max[ith_seed:]], '.r', ms=5)
                ax_pnr_cn.plot(c, r, 'or', markerfacecolor='red')

                ax_cn_box.imshow(cn[r_min:r_max, c_min:c_max], vmin=0, vmax=1)
                ax_cn_box.set_title('Correlation')

                ax_traces.cla()
                ax_traces.plot(y0)
                ax_traces.set_title('The fluo. trace at the seed pixel')

                writer.grab_frame()

            [ai, ci_raw, ind_success] = extract_ac(data_filtered_box,
                                                   data_raw_box, ind_ctr, patch_dims)

            if (np.sum(ai > 0) < min_pixel) or (not ind_success):
                # bad initialization. discard and continue
                continue
            else:
                # cheers! good initialization.
                center[:, num_neurons] = [c, r]
                Ain[num_neurons, r_min:r_max, c_min:c_max] = ai
                Cin_raw[num_neurons] = ci_raw.squeeze()
                if deconvolve_options['p']:
                    # deconvolution
                    ci, baseline, c1, _, _, si, _ = \
                        constrained_foopsi(ci_raw, **deconvolve_options)
                    if ci.sum() == 0:
                        continue
                    Cin[num_neurons] = ci
                    Sin[num_neurons] = si
                else:
                    # no deconvolution
                    ci = ci_raw.copy()
                    ci[ci < 0] = 0
                    if ci.sum() == 0:
                        continue
                    Cin[num_neurons] = ci.squeeze()

                if save_video:
                    # mark the seed pixel on the correlation image
                    ax_cn.plot(c, r, '.r')

                    ax_cn_box.cla()
                    ax_cn_box.imshow(ai)
                    ax_cn_box.set_title('Spatial component')

                    ax_traces.cla()
                    ax_traces.plot(ci_raw)
                    ax_traces.plot(ci, 'r')
                    ax_traces.set_title('Temporal component')

                    writer.grab_frame()

                # avoid searching nearby pixels
                ind_search[r_min:r_max, c_min:c_max] += (ai > ai.max() / 2)

                # remove the spatial-temporal activity of the initialized
                # and update correlation image & PNR image
                # update the raw data
                data_raw[:, r_min:r_max, c_min:c_max] -= \
                    ai[np.newaxis, ...] * ci[..., np.newaxis, np.newaxis]

                if gSig:
                    # spatially filter the neuron shape
                    tmp_img = Ain[num_neurons, r2_min:r2_max, c2_min:c2_max]
                    if center_psf:
                        if background_filter == 'box':
                            ai_filtered = cv2.GaussianBlur(tmp_img, ksize=ksize, sigmaX=gSig[0],
                                                           sigmaY=gSig[1], borderType=1) \
                                - cv2.boxFilter(tmp_img, ddepth=-1, ksize=ksize, borderType=1)
                        else:
                            ai_filtered = cv2.filter2D(tmp_img, -1, psf, borderType=1)
                    else:
                        ai_filtered = cv2.GaussianBlur(tmp_img, ksize=ksize, sigmaX=gSig[0],
                                                       sigmaY=gSig[1], borderType=1)
                    # update the filtered data
                    data_filtered[:, r2_min:r2_max, c2_min:c2_max] -= \
                        ai_filtered[np.newaxis, ...] * ci[..., np.newaxis, np.newaxis]
                    data_filtered_box = data_filtered[:, r2_min:r2_max, c2_min:c2_max].copy()
                else:
                    data_filtered_box = data_raw[:, r2_min:r2_max, c2_min:c2_max].copy()

                # update PNR image
                # data_filtered_box -= data_filtered_box.mean(axis=0)
                max_box = np.max(data_filtered_box, axis=0)
                noise_box = noise_pixel[r2_min:r2_max, c2_min:c2_max]
                pnr_box = np.divide(max_box, noise_box)
                pnr_box[pnr_box < min_pnr] = 0
                pnr[r2_min:r2_max, c2_min:c2_max] = pnr_box

                # update correlation image
                data_filtered_box[data_filtered_box <
                                  thresh_init * noise_box] = 0
                cn_box = caiman.summary_images.local_correlations_fft(
                    data_filtered_box, swap_dim=False)
                cn_box[np.isnan(cn_box) | (cn_box < 0)] = 0
                cn[r_min:r_max, c_min:c_max] = cn_box[
                    (r_min - r2_min):(r_max - r2_min), (c_min - c2_min):(c_max - c2_min)]
                cn_box[cn_box < min_corr] = 0
                cn_box = cn[r2_min:r2_max, c2_min:c2_max]

                # update v_search
                v_search[r2_min:r2_max, c2_min:c2_max] = cn_box * pnr_box
                v_search[ind_search] = 0
                # avoid searching nearby pixels
                # v_search[r_min:r_max, c_min:c_max] *= (ai < np.max(ai) / 2.)

                # increase the number of detected neurons
                num_neurons += 1  #
                if num_neurons == max_number:
                    continue_searching = False
                    break
                else:
                    if num_neurons % 100 == 1:
                        logging.info('{0} neurons have been initialized'.format(num_neurons - 1))

    logging.info('In total, {0} neurons were initialized.'.format(num_neurons))
    # A = np.reshape(Ain[:num_neurons], (-1, d1 * d2)).transpose()
    A = np.reshape(Ain[:num_neurons], (-1, d1 * d2), order='F').transpose()
    C = Cin[:num_neurons]
    C_raw = Cin_raw[:num_neurons]
    S = Sin[:num_neurons]
    center = center[:, :num_neurons]

    if save_video:
        plt.close()
        writer.finish()

    return A, C, C_raw, S, center


def extract_ac(data_filtered, data_raw, ind_ctr, patch_dims):
    # parameters
    min_corr_neuron = 0.9  # 7
    max_corr_bg = 0.3
    data_filtered = data_filtered.copy()

    # compute the temporal correlation between each pixel and the seed pixel
    data_filtered -= data_filtered.mean(axis=0)  # data centering
    tmp_std = np.sqrt(np.sum(data_filtered ** 2, axis=0))  # data
    # normalization
    tmp_std[tmp_std == 0] = 1
    data_filtered /= tmp_std
    y0 = data_filtered[:, ind_ctr]  # fluorescence trace at the center
    tmp_corr = np.dot(y0.reshape(1, -1), data_filtered)  # corr. coeff. with y0
    # pixels in the central area of neuron
    ind_neuron = (tmp_corr > min_corr_neuron).squeeze()
    # pixels outside of neuron's ROI
    ind_bg = (tmp_corr < max_corr_bg).squeeze()

    # extract temporal activity
    ci = np.mean(data_filtered[:, ind_neuron], axis=1)
    # initialize temporal activity of the neural
    if ci.dot(ci) == 0:  # avoid empty results
        return None, None, False

    # roughly estimate the background fluctuation
    y_bg = np.median(data_raw[:, ind_bg], axis=1).reshape(-1, 1)\
        if np.any(ind_bg) else np.ones((len(ci), 1), np.float32)
    # extract spatial components
    X = np.concatenate([ci.reshape(-1, 1), y_bg, np.ones(y_bg.shape, np.float32)], 1)
    XX = np.dot(X.T, X)
    Xy = np.dot(X.T, data_raw)
    try:
        ai = np.linalg.inv(XX).dot(Xy)[0]
    except:
        ai = scipy.linalg.lstsq(XX, Xy)[0][0]
    ai = ai.reshape(patch_dims)
    ai[ai < 0] = 0

    # post-process neuron shape
    ai = circular_constraint(ai)
    ai = connectivity_constraint(ai)

    # remove baseline
    # ci -= np.median(ci)
    sn = get_noise_welch(ci)
    y_diff = np.concatenate([[-1], np.diff(ci)])
    b = np.median(ci[(y_diff >= 0) * (y_diff < sn)])
    ci -= b

    # return results
    return ai, ci, True


@profile
def compute_W(Y, A, C, dims, radius, data_fits_in_memory=True, ssub=1, tsub=1):
    """compute background according to ring model
    solves the problem
        min_{W,b0} ||X-W*X|| with X = Y - A*C - b0*1'
    subject to
        W(i,j) = 0 for each pixel j that is not in ring around pixel i
    Problem parallelizes over pixels i
    Fluctuating background activity is W*X, constant baselines b0.

    Args:
        Y: np.ndarray (2D or 3D)
            movie, raw data in 2D or 3D (pixels x time).
        A: np.ndarray or sparse matrix
            spatial footprint of each neuron.
        C: np.ndarray
            calcium activity of each neuron.
        dims: tuple
            x, y[, z] movie dimensions
        radius: int
            radius of ring
        data_fits_in_memory: [optional] bool
            If true, use faster but more memory consuming computation
        ssub: int
            spatial downscale factor
        tsub: int
            temporal downscale factor

    Returns:
        W: scipy.sparse.csr_matrix (pixels x pixels)
            estimate of weight matrix for fluctuating background
        b0: np.ndarray (pixels,)
            estimate of constant background baselines
    """

    d1 = (dims[0] - 1) // ssub + 1
    d2 = (dims[1] - 1) // ssub + 1

    radius = int(round(radius / float(ssub)))
    ring = disk(radius + 1)
    ring[1:-1, 1:-1] -= disk(radius)
    ringidx = [i - radius - 1 for i in np.nonzero(ring)]

    def get_indices_of_pixels_on_ring(pixel):
        x = pixel % d1 + ringidx[0]
        y = pixel // d1 + ringidx[1]
        inside = (x >= 0) * (x < d1) * (y >= 0) * (y < d2)
        return x[inside] + y[inside] * d1

    b0 = np.array(Y.mean(1)) - A.dot(C.mean(1))

    if ssub > 1:
        ds_mat = caiman.source_extraction.cnmf.utilities.decimation_matrix(dims, ssub)
        ds = lambda x: ds_mat.dot(x)
    else:
        ds = lambda x: x

    if data_fits_in_memory:
        if ssub == 1 and tsub == 1:
            X = Y - A.dot(C) - b0[:, None]
        else:
<<<<<<< HEAD
            X = downscale(Y.reshape(dims + (-1,), order='F'),
                          (ssub, ssub, tsub)).reshape((-1, (T - 1) // tsub + 1), order='F') - \
                (downscale(A.reshape(dims + (-1,), order='F'),
                           (ssub, ssub, 1)).reshape((-1, len(C)), order='F').dot(
                    downscale(C, (1, tsub))) if A.size > 0 else 0) - \
                downscale(b0.reshape(dims, order='F'),
                          (ssub, ssub)).reshape((-1, 1), order='F')

    indices:List = []
    data:List = []
    indptr = [0]
    for p in range(d1*d2):
        index = get_indices_of_pixels_on_ring(p)
        indices += list(index)
        if data_fits_in_memory:
=======
            X = downscale(ds(Y), (1, tsub)) - \
                (ds(A).dot(downscale(C, (1, tsub))) if A.size > 0 else 0) - \
                ds(b0).reshape((-1, 1), order='F')

        def process_pixel(p):
            index = get_indices_of_pixels_on_ring(p)
>>>>>>> b732993c
            B = X[index]
            tmp = np.array(B.dot(B.T))
            tmp[np.diag_indices(len(tmp))] += np.trace(tmp) * 1e-5
            tmp2 = X[p]
            data = dpotrs(dpotrf(tmp)[0], B.dot(tmp2))[0]
            return index, data
    else:

        def process_pixel(p):
            index = get_indices_of_pixels_on_ring(p)
            if ssub == 1 and tsub == 1:
                B = Y[index] - A[index].dot(C) - b0[index, None]
            else:
                B = downscale(ds(Y), (1, tsub))[index] - \
                    (ds(A)[index].dot(downscale(C, (1, tsub))) if A.size > 0 else 0) - \
                    ds(b0).reshape((-1, 1), order='F')[index]
            tmp = np.array(B.dot(B.T))
            tmp[np.diag_indices(len(tmp))] += np.trace(tmp) * 1e-5
            if ssub == 1 and tsub == 1:
                tmp2 = Y[p] - A[p].dot(C).ravel() - b0[p]
            else:
                tmp2 = downscale(ds(Y), (1, tsub))[p] - \
                    (ds(A)[p].dot(downscale(C, (1, tsub))) if A.size > 0 else 0) - \
                    ds(b0).reshape((-1, 1), order='F')[p]
            data = dpotrs(dpotrf(tmp)[0], B.dot(tmp2))[0]
            return index, data

    Q = list(map(process_pixel, range(d1 * d2)))
    indices, data = np.transpose(Q)
    indptr = np.concatenate([[0], np.cumsum(list(map(len, indices)))])
    indices = np.concatenate(indices)
    data = np.concatenate(data)
    return spr.csr_matrix((data, indices, indptr), dtype='float32'), b0.astype(np.float32)

#%%
def nnsvd_init(X,n_components,eps=1e-6,random_state=None):
    # NNDSVD initialization from scikit learn package
    U, S, V = randomized_svd(X, n_components, random_state=random_state)
    W, H = np.zeros(U.shape), np.zeros(V.shape)

    # The leading singular triplet is non-negative
    # so it can be used as is for initialization.
    W[:, 0] = np.sqrt(S[0]) * np.abs(U[:, 0])
    H[0, :] = np.sqrt(S[0]) * np.abs(V[0, :])

    for j in range(1, n_components):
        x, y = U[:, j], V[j, :]

        # extract positive and negative parts of column vectors
        x_p, y_p = np.maximum(x, 0), np.maximum(y, 0)
        x_n, y_n = np.abs(np.minimum(x, 0)), np.abs(np.minimum(y, 0))

        # and their norms
        x_p_nrm, y_p_nrm = norm(x_p), norm(y_p)
        x_n_nrm, y_n_nrm = norm(x_n), norm(y_n)

        m_p, m_n = x_p_nrm * y_p_nrm, x_n_nrm * y_n_nrm

        # choose update
        if m_p > m_n:
            u = x_p / x_p_nrm
            v = y_p / y_p_nrm
            sigma = m_p
        else:
            u = x_n / x_n_nrm
            v = y_n / y_n_nrm
            sigma = m_n

        lbd = np.sqrt(S[j] * sigma)
        W[:, j] = lbd * u
        H[j, :] = lbd * v

    W[W < eps] = 0
    H[H < eps] = 0

    C = W.T
    A = H.T
    return A,C #
#%%
def norm(x):
    """Dot product-based Euclidean norm implementation
    See: http://fseoane.net/blog/2011/computing-the-vector-norm/
    """
    return sqrt(squared_norm(x))<|MERGE_RESOLUTION|>--- conflicted
+++ resolved
@@ -1610,30 +1610,12 @@
         if ssub == 1 and tsub == 1:
             X = Y - A.dot(C) - b0[:, None]
         else:
-<<<<<<< HEAD
-            X = downscale(Y.reshape(dims + (-1,), order='F'),
-                          (ssub, ssub, tsub)).reshape((-1, (T - 1) // tsub + 1), order='F') - \
-                (downscale(A.reshape(dims + (-1,), order='F'),
-                           (ssub, ssub, 1)).reshape((-1, len(C)), order='F').dot(
-                    downscale(C, (1, tsub))) if A.size > 0 else 0) - \
-                downscale(b0.reshape(dims, order='F'),
-                          (ssub, ssub)).reshape((-1, 1), order='F')
-
-    indices:List = []
-    data:List = []
-    indptr = [0]
-    for p in range(d1*d2):
-        index = get_indices_of_pixels_on_ring(p)
-        indices += list(index)
-        if data_fits_in_memory:
-=======
             X = downscale(ds(Y), (1, tsub)) - \
                 (ds(A).dot(downscale(C, (1, tsub))) if A.size > 0 else 0) - \
                 ds(b0).reshape((-1, 1), order='F')
 
         def process_pixel(p):
             index = get_indices_of_pixels_on_ring(p)
->>>>>>> b732993c
             B = X[index]
             tmp = np.array(B.dot(B.T))
             tmp[np.diag_indices(len(tmp))] += np.trace(tmp) * 1e-5
