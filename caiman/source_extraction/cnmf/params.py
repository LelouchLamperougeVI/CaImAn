import logging
import os
import subprocess
import numpy as np
import scipy
from scipy.ndimage.morphology import generate_binary_structure, iterate_structure

from ...paths import caiman_datadir
from .utilities import dict_compare, get_file_size

from pprint import pformat

class CNMFParams(object):

    def __init__(self, fnames=None, dims=None, dxy=(1, 1),
                 border_pix=0, del_duplicates=False, low_rank_background=True,
                 memory_fact=1, n_processes=1, nb_patch=1, p_ssub=2, p_tsub=2,
                 remove_very_bad_comps=False, rf=None, stride=None,
                 check_nan=True, n_pixels_per_process=None,
                 k=30, alpha_snmf=100, center_psf=False, gSig=[5, 5], gSiz=None,
                 init_iter=2, method_init='greedy_roi', min_corr=.85,
                 min_pnr=20, gnb=1, normalize_init=True, options_local_NMF=None,
                 ring_size_factor=1.5, rolling_length=100, rolling_sum=True,
                 ssub=2, ssub_B=2, tsub=2,
                 block_size_spat=5000, num_blocks_per_run_spat=20,
                 block_size_temp=5000, num_blocks_per_run_temp=20,
                 update_background_components=True,
                 method_deconvolution='oasis', p=2, s_min=None,
                 do_merge=True, merge_thresh=0.8,
                 decay_time=0.4, fr=30, min_SNR=2.5, rval_thr=0.8,
                 N_samples_exceptionality=None, batch_update_suff_stat=False,
                 expected_comps=500, iters_shape=5, max_comp_update_shape=np.inf,
                 max_num_added=5, min_num_trial=5, minibatch_shape=100, minibatch_suff_stat=5,
                 n_refit=0, num_times_comp_updated=np.inf, simultaneously=False,
                 sniper_mode=False, test_both=False, thresh_CNN_noisy=0.5,
                 thresh_fitness_delta=-50, thresh_fitness_raw=None, thresh_overlap=0.5,
                 update_freq=200, update_num_comps=True, use_dense=True, use_peak_max=True,
                 only_init_patch=True, var_name_hdf5='mov', max_merge_area=None, params_dict={},
                 ):
        """Class for setting the processing parameters. All parameters for CNMF, online-CNMF, quality testing,
        and motion correction can be set here and then used in the various processing pipeline steps.
        The prefered way to set parameters is by using the set function, where a subclass is determined and a
        dictionary is passed. The whole dictionary can also be initialized at once by passing a dictionary params_dict
        when initializing the CNMFParams object. Direct setting of the positional arguments in CNMFParams is only
        present for backwards compatibility reasons and should not be used if possible.

        Args:
            Any parameter that is not set get a default value specified
            by the dictionary default options
        DATA PARAMETERS (CNMFParams.data) #####

            fnames: list[str]
                list of complete paths to files that need to be processed

            dims: (int, int), default: computed from fnames
                dimensions of the FOV in pixels

            fr: float, default: 30
                imaging rate in frames per second

            decay_time: float, default: 0.4
                length of typical transient in seconds

            dxy: (float, float)
                spatial resolution of FOV in pixels per um

            var_name_hdf5: str, default: 'mov'
                if loading from hdf5 name of the variable to load

        PATCH PARAMS (CNMFParams.patch)######

            rf: int or None, default: None
                Half-size of patch in pixels. If None, no patches are constructed and the whole FOV is processed jointly

            stride: int or None, default: None
                Overlap between neighboring patches in pixels.

            nb_patch: int, default: 1
                Number of (local) background components per patch

            border_pix: int, default: 0
                Number of pixels to exclude around each border.

            low_rank_background: bool, default: True
                Whether to update the background using a low rank approximation.
                If False all the nonzero elements of the background components are updated using hals
                (to be used with one background per patch)

            del_duplicates: bool, default: False
                Delete duplicate components in the overlaping regions between neighboring patches. If False,
                then merging is used.

            only_init: bool, default: True
                whether to run only the initialization

            skip_refinement: bool, default: False
                Whether to skip refinement of components (deprecated?)

            remove_very_bad_comps: bool, default: True
                Whether to remove (very) bad quality components during patch processing

            p_ssub: float, default: 2
                Spatial downsampling factor

            p_tsub: float, default: 2
                Temporal downsampling factor

            memory_fact: float, default: 1
                unitless number for increasing the amount of available memory

            n_processes: int
                Number of processes used for processing patches in parallel

            in_memory: bool, default: True
                Whether to load patches in memory

        PRE-PROCESS PARAMS (CNMFParams.preprocess) #############

            sn: np.array or None, default: None
                noise level for each pixel

            noise_range: [float, float], default: [.25, .5]
                range of normalized frequencies over which to compute the PSD for noise determination

            noise_method: 'mean'|'median'|'logmexp', default: 'mean'
                PSD averaging method for computing the noise std

            max_num_samples_fft: int, default: 3*1024
                Chunk size for computing the PSD of the data (for memory considerations)

            n_pixels_per_process: int, default: 1000
                Number of pixels to be allocated to each process

            compute_g': bool, default: False
                whether to estimate global time constant

            p: int, default: 2
                 order of AR indicator dynamics

            lags: int, default: 5
                number of lags to be considered for time constant estimation

            include_noise: bool, default: False
                    flag for using noise values when estimating g

            pixels: list, default: None
                 pixels to be excluded due to saturation

            check_nan: bool, default: True
                whether to check for NaNs

        INIT PARAMS (CNMFParams.init)###############

            K: int, default: 30
                number of components to be found (per patch or whole FOV depending on whether rf=None)

            SC_kernel: {'heat', 'cos', binary'}, default: 'heat'
                kernel for graph affinity matrix

            SC_sigma: float, default: 1
                variance for SC kernel

            SC_thr: float, default: 0,
                threshold for affinity matrix

            SC_normalize: bool, default: True
                standardize entries prior to computing the affinity matrix

            SC_use_NN: bool, default: False
                sparsify affinity matrix by using only nearest neighbors

            SC_nnn: int, default: 20
                number of nearest neighbors to use

            gSig: [int, int], default: [5, 5]
                radius of average neurons (in pixels)

            gSiz: [int, int], default: [int(round((x * 2) + 1)) for x in gSig],
                half-size of bounding box for each neuron

            center_psf: bool, default: False
                whether to use 1p data processing mode. Set to true for 1p

            ssub: float, default: 2
                spatial downsampling factor

            tsub: float, default: 2
                temporal downsampling factor

            nb: int, default: 1
                number of background components

            lambda_gnmf: float, default: 1.
                regularization weight for graph NMF

            maxIter: int, default: 5
                number of HALS iterations during initialization

            method_init: 'greedy_roi'|'greedy_pnr'|'sparse_NMF'|'local_NMF' default: 'greedy_roi'
                initialization method. use 'greedy_pnr' for 1p processing and 'sparse_NMF' for dendritic processing.

            min_corr: float, default: 0.85
                minimum value of correlation image for determining a candidate component during greedy_pnr

            min_pnr: float, default: 20
                minimum value of psnr image for determining a candidate component during greedy_pnr

            ring_size_factor: float, default: 1.5
                radius of ring (*gSig) for computing background during greedy_pnr

            ssub_B: float, default: 2
                downsampling factor for background during greedy_pnr

            init_iter: int, default: 2
                number of iterations during greedy_pnr (1p) initialization

            nIter: int, default: 5
                number of rank-1 refinement iterations during greedy_roi initialization

            rolling_sum: bool, default: True
                use rolling sum (as opposed to full sum) for determining candidate centroids during greedy_roi

            rolling_length: int, default: 100
                width of rolling window for rolling sum option

            kernel: np.array or None, default: None
                user specified template for greedyROI

            max_iter_snmf : int, default: 500
                maximum number of iterations for sparse NMF initialization

            alpha_snmf: float, default: 100
                sparse NMF sparsity regularization weight

            sigma_smooth_snmf : (float, float, float), default: (.5,.5,.5)
                std of Gaussian kernel for smoothing data in sparse_NMF

            perc_baseline_snmf: float, default: 20
                percentile to be removed from the data in sparse_NMF prior to decomposition

            normalize_init: bool, default: True
                whether to equalize the movies during initialization

            options_local_NMF: dict
                dictionary with parameters to pass to local_NMF initializer

        SPATIAL PARAMS (CNMFParams.spatial) ##########

            method_exp: 'dilate'|'ellipse', default: 'dilate'
                method for expanding footprint of spatial components

            dist: float, default: 3
                expansion factor of ellipse

            expandCore: morphological element, default: None(?)
                morphological element for expanding footprints under dilate

            nb: int, default: 1
                number of global background components

            n_pixels_per_process: int, default: 1000
                number of pixels to be processed by each worker

            thr_method: 'nrg'|'max', default: 'nrg'
                thresholding method

            maxthr: float, default: 0.1
                Max threshold

            nrgthr: float, default: 0.9999
                Energy threshold

            extract_cc: bool, default: True
                whether to extract connected components during thresholding
                (might want to turn to False for dendritic imaging)

            medw: (int, int) default: None
                window of median filter (set to (3,)*len(dims) in cnmf.fit)

            se: np.array or None, default: None
                 Morphological closing structuring element (set to np.ones((3,)*len(dims), dtype=np.uint8) in cnmf.fit)

            ss: np.array or None, default: None
                Binary element for determining connectivity (set to np.ones((3,)*len(dims), dtype=np.uint8) in cnmf.fit)

            update_background_components: bool, default: True
                whether to update the spatial background components

            method_ls: 'lasso_lars'|'nnls_L0', default: 'lasso_lars'
                'nnls_L0'. Nonnegative least square with L0 penalty
                'lasso_lars' lasso lars function from scikit learn

            block_size : int, default: 5000
                Number of pixels to process at the same time for dot product. Reduce if you face memory problems

            num_blocks_per_run: int, default: 20
                Parallelization of A'*Y operation

            normalize_yyt_one: bool, default: True
                Whether to normalize the C and A matrices so that diag(C*C.T) = 1 during update spatial

        TEMPORAL PARAMS (CNMFParams.temporal)###########

            ITER: int, default: 2
                block coordinate descent iterations

            method_deconvolution: 'oasis'|'cvxpy'|'oasis', default: 'oasis'
                method for solving the constrained deconvolution problem ('oasis','cvx' or 'cvxpy')
                if method cvxpy, primary and secondary (if problem unfeasible for approx solution)

            solvers: 'ECOS'|'SCS', default: ['ECOS', 'SCS']
                 solvers to be used with cvxpy, can be 'ECOS','SCS' or 'CVXOPT'

            p: 0|1|2, default: 2
                order of AR indicator dynamics

            memory_efficient: False

            bas_nonneg: bool, default: True
                whether to set a non-negative baseline (otherwise b >= min(y))

            noise_range: [float, float], default: [.25, .5]
                range of normalized frequencies over which to compute the PSD for noise determination

            noise_method: 'mean'|'median'|'logmexp', default: 'mean'
                PSD averaging method for computing the noise std

            lags: int, default: 5
                number of autocovariance lags to be considered for time constant estimation

            optimize_g: bool, default: False
                flag for optimizing time constants

            fudge_factor: float (close but smaller than 1) default: .96
                bias correction factor for discrete time constants

            nb: int, default: 1
                number of global background components

            verbosity: bool, default: False
                whether to be verbose

            block_size : int, default: 5000
                Number of pixels to process at the same time for dot product. Reduce if you face memory problems

            num_blocks_per_run: int, default: 20
                Parallelization of A'*Y operation

            s_min: float or None, default: None
                Minimum spike threshold amplitude (computed in the code if used).

        MERGE PARAMS (CNMFParams.merge)#####
            do_merge: bool, default: True
                Whether or not to merge

            thr: float, default: 0.8
                Trace correlation threshold for merging two components.

<<<<<<< HEAD
            merge_parallel: bool, default: False
                Perform merging in parallel
=======
            max_merge_area: int or None, default: None
                maximum area (in pixels) of merged components, used to determine whether to merge components during fitting process
>>>>>>> 71a55a44

        QUALITY EVALUATION PARAMETERS (CNMFParams.quality)###########

            min_SNR: float, default: 2.5
                trace SNR threshold. Traces with SNR above this will get accepted

            SNR_lowest: float, default: 0.5
                minimum required trace SNR. Traces with SNR below this will get rejected

            rval_thr: float, default: 0.8
                space correlation threshold. Components with correlation higher than this will get accepted

            rval_lowest: float, default: -1
                minimum required space correlation. Components with correlation below this will get rejected

            use_cnn: bool, default: True
                flag for using the CNN classifier.

            min_cnn_thr: float, default: 0.9
                CNN classifier threshold. Components with score higher than this will get accepted

            cnn_lowest: float, default: 0.1
                minimum required CNN threshold. Components with score lower than this will get rejected.

            gSig_range: list or integers, default: None
                gSig scale values for CNN classifier. In not None, multiple values are tested in the CNN classifier.

        ONLINE CNMF (ONACID) PARAMETERS (CNMFParams.online)#####

            N_samples_exceptionality: int, default: np.ceil(decay_time*fr),
                Number of frames over which trace SNR is computed (usually length of a typical transient)

            batch_update_suff_stat: bool, default: False
                Whether to update sufficient statistics in batch mode

            ds_factor: int, default: 1,
                spatial downsampling factor for faster processing (if > 1)

            dist_shape_update: bool, default: False,
                update shapes in a distributed fashion

            epochs: int, default: 1,
                number of times to go over data

            expected_comps: int, default: 500
                number of expected components (for memory allocation purposes)

            init_batch: int, default: 200,
                length of mini batch used for initialization

            init_method: 'bare'|'cnmf'|'seeded', default: 'bare',
                initialization method

            iters_shape: int, default: 5
                Number of block-coordinate decent iterations for each shape update

            max_comp_update_shape: int, default: np.inf
                Maximum number of spatial components to be updated at each time

            max_num_added: int, default: 5
                Maximum number of new components to be added in each frame

            max_shifts_online: int, default: 10,
                Maximum shifts for motion correction during online processing

            min_SNR: float, default: 2.5
                Trace SNR threshold for accepting a new component

            min_num_trial: int, default: 5
                Number of mew possible components for each frame

            minibatch_shape: int, default: 100
                Number of frames stored in rolling buffer

            minibatch_suff_stat: int, default: 5
                mini batch size for updating sufficient statistics

            motion_correct: bool, default: True
                Whether to perform motion correction during online processing

            movie_name_online: str, default: 'online_movie.avi'
                Name of saved movie (appended in the data directory)

            normalize: bool, default: False
                Whether to normalize each frame prior to online processing

            n_refit: int, default: 0
                Number of additional iterations for computing traces

            num_times_comp_updated: int, default: np.inf

            path_to_model: str, default: os.path.join(caiman_datadir(), 'model', 'cnn_model_online.h5')
                Path to online CNN classifier

            rval_thr: float, default: 0.8
                space correlation threshold for accepting a new component

            save_online_movie: bool, default: False
                Whether to save the results movie

            show_movie: bool, default: False
                Whether to display movie of online processing

            simultaneously: bool, default: False
                Whether to demix and deconvolve simultaneously

            sniper_mode: bool, default: False
                Whether to use the online CNN classifier for screening candidate components (otherwise space
                correlation is used)

            test_both: bool, default: False
                Whether to use both the CNN and space correlation for screening new components

            thresh_CNN_noisy: float, default: 0,5,
                Threshold for the online CNN classifier

            thresh_fitness_delta: float (negative)
                Derivative test for detecting traces

            thresh_fitness_raw: float (negative), default: computed from min_SNR
                Threshold value for testing trace SNR

            thresh_overlap: float, default: 0.5
                Intersection-over-Union space overlap threshold for screening new components

            update_freq: int, default: 200
                Update each shape at least once every X frames when in distributed mode

            update_num_comps: bool, default: True
                Whether to search for new components

            use_dense: bool, default: True
                Whether to store and represent A and b as a dense matrix

            use_peak_max: bool, default: True
                Whether to find candidate centroids using skimage's find local peaks function

        MOTION CORRECTION PARAMETERS (CNMFParams.motion)####

            border_nan: bool or str, default: 'copy'
                flag for allowing NaN in the boundaries. True allows NaN, whereas 'copy' copies the value of the
                nearest data point.

            gSig_filt: int or None, default: None
                size of kernel for high pass spatial filtering in 1p data. If None no spatial filtering is performed

            max_deviation_rigid: int, default: 3
                maximum deviation in pixels between rigid shifts and shifts of individual patches

            max_shifts: (int, int), default: (6,6)
                maximum shifts per dimension in pixels.

            min_mov: float or None, default: None
                minimum value of movie. If None it get computed.

            niter_rig: int, default: 1
                number of iterations rigid motion correction.

            nonneg_movie: bool, default: True
                flag for producing a non-negative movie.

            num_frames_split: int, default: 80
                split movie every x frames for parallel processing

            num_splits_to_process_els, default: [7, None]
            num_splits_to_process_rig, default: None

            overlaps: (int, int), default: (24, 24)
                overlap between patches in pixels in pw-rigid motion correction.

            pw_rigid: bool, default: False
                flag for performing pw-rigid motion correction.

            shifts_opencv: bool, default: True
                flag for applying shifts using cubic interpolation (otherwise FFT)

            splits_els: int, default: 14
                number of splits across time for pw-rigid registration

            splits_rig: int, default: 14
                number of splits across time for rigid registration

            strides: (int, int), default: (96, 96)
                how often to start a new patch in pw-rigid registration. Size of each patch will be strides + overlaps

            upsample_factor_grid" int, default: 4
                motion field upsampling factor during FFT shifts.

            use_cuda: bool, default: False
                flag for using a GPU.
        """

        self.data = {
            'fnames': fnames,
            'dims': dims,
            'fr': fr,
            'decay_time': decay_time,
            'dxy': dxy,
            'var_name_hdf5': var_name_hdf5,
            'caiman_version': '1.5.2',
            'last_commit': None,
        }

        self.patch = {
            'border_pix': border_pix,
            'del_duplicates': del_duplicates,
            'in_memory': True,
            'low_rank_background': low_rank_background,
            'memory_fact': memory_fact,
            'n_processes': n_processes,
            'nb_patch': nb_patch,
            'only_init': only_init_patch,
            'remove_very_bad_comps': remove_very_bad_comps,
            'rf': rf,
            'skip_refinement': False,
            'p_ssub': p_ssub,             # spatial downsampling factor
            'stride': stride,
            'p_tsub': p_tsub,             # temporal downsampling factor
        }

        self.preprocess = {
            'check_nan': check_nan,
            'compute_g': False,          # flag for estimating global time constant
            'include_noise': False,      # flag for using noise values when estimating g
            # number of autocovariance lags to be considered for time constant estimation
            'lags': 5,
            'max_num_samples_fft': 3 * 1024,
            'n_pixels_per_process': n_pixels_per_process,
            'noise_method': 'mean',      # averaging method ('mean','median','logmexp')
            'noise_range': [0.25, 0.5],  # range of normalized frequencies over which to average
            'p': p,                      # order of AR indicator dynamics
            'pixels': None,              # pixels to be excluded due to saturation
            'sn': None,                  # noise level for each pixel
        }

        self.init = {
            'K': k,                   # number of components,
            'SC_kernel': 'heat',         # kernel for graph affinity matrix
            'SC_sigma' : 1,              # std for SC kernel
            'SC_thr': 0,                 # threshold for affinity matrix
            'SC_normalize': True,        # standardize entries prior to 
                                         # computing affinity matrix
            'SC_use_NN': False,          # sparsify affinity matrix by using
                                         # only nearest neighbors
            'SC_nnn': 20,                # number of nearest neighbors to use
            'alpha_snmf': alpha_snmf,
            'center_psf': center_psf,
            'gSig': gSig,
            # size of bounding box
            'gSiz': gSiz,
            'init_iter': init_iter,
            'kernel': None,           # user specified template for greedyROI
            'lambda_gnmf' :1,         # regularization weight for graph NMF  
            'maxIter': 5,             # number of HALS iterations
            'max_iter_snmf': 500,
            'method_init': method_init,    # can be greedy_roi, greedy_pnr sparse_nmf, local_NMF
            'min_corr': min_corr,
            'min_pnr': min_pnr,
            'nIter': 5,               # number of refinement iterations
            'nb': gnb,                # number of global background components
            # whether to pixelwise equalize the movies during initialization
            'normalize_init': normalize_init,
            # dictionary with parameters to pass to local_NMF initializaer
            'options_local_NMF': options_local_NMF,
            'perc_baseline_snmf': 20,
            'ring_size_factor': ring_size_factor,
            'rolling_length': rolling_length,
            'rolling_sum': rolling_sum,
            'sigma_smooth_snmf': (.5, .5, .5),
            'ssub': ssub,             # spatial downsampling factor
            'ssub_B': ssub_B,
            'tsub': tsub,             # temporal downsampling factor
        }

        self.spatial = {
            'block_size_spat': block_size_spat, # number of pixels to parallelize residual computation ** DECREASE IF MEMORY ISSUES
            'dist': 3,                       # expansion factor of ellipse
            'expandCore': iterate_structure(generate_binary_structure(2, 1), 2).astype(int),
            # Flag to extract connected components (might want to turn to False for dendritic imaging)
            'extract_cc': True,
            'maxthr': 0.1,                   # Max threshold
            'medw': None,                    # window of median filter
            # method for determining footprint of spatial components ('ellipse' or 'dilate')
            'method_exp': 'dilate',
            # 'nnls_L0'. Nonnegative least square with L0 penalty
            # 'lasso_lars' lasso lars function from scikit learn
            'method_ls': 'lasso_lars',
            # number of pixels to be processed by each worker
            'n_pixels_per_process': n_pixels_per_process,
            'nb': gnb,                        # number of background components
            'normalize_yyt_one': True,
            'nrgthr': 0.9999,                # Energy threshold
            'num_blocks_per_run_spat': num_blocks_per_run_spat, # number of process to parallelize residual computation ** DECREASE IF MEMORY ISSUES
            'se': None,                      # Morphological closing structuring element
            'ss': None,                      # Binary element for determining connectivity
            'thr_method': 'nrg',             # Method of thresholding ('max' or 'nrg')
            # whether to update the background components in the spatial phase
            'update_background_components': update_background_components,
        }

        self.temporal = {
            'ITER': 2,                  # block coordinate descent iterations
            # flag for setting non-negative baseline (otherwise b >= min(y))
            'bas_nonneg': False,
            # number of pixels to process at the same time for dot product. Make it
            # smaller if memory problems
            'block_size_temp': block_size_temp, # number of pixels to parallelize residual computation ** DECREASE IF MEMORY ISSUES
            # bias correction factor (between 0 and 1, close to 1)
            'fudge_factor': .96,
            # number of autocovariance lags to be considered for time constant estimation
            'lags': 5,
            'optimize_g': False,         # flag for optimizing time constants
            'memory_efficient': False,
            # method for solving the constrained deconvolution problem ('oasis','cvx' or 'cvxpy')
            # if method cvxpy, primary and secondary (if problem unfeasible for approx
            # solution) solvers to be used with cvxpy, can be 'ECOS','SCS' or 'CVXOPT'
            'method_deconvolution': method_deconvolution,  # 'cvxpy', # 'oasis'
            'nb': gnb,                   # number of background components
            'noise_method': 'mean',     # averaging method ('mean','median','logmexp')
            'noise_range': [.25, .5],   # range of normalized frequencies over which to average
            'num_blocks_per_run_temp': num_blocks_per_run_temp, # number of process to parallelize residual computation ** DECREASE IF MEMORY ISSUES
            'p': p,                     # order of AR indicator dynamics
            's_min': s_min,             # minimum spike threshold
            'solvers': ['ECOS', 'SCS'],
            'verbosity': False,
        }

        self.merging = {
            'do_merge': do_merge,
            'merge_thr': merge_thresh,
<<<<<<< HEAD
            'merge_parallel': False
=======
            'max_merge_area': max_merge_area
>>>>>>> 71a55a44
        }

        self.quality = {
            'SNR_lowest': 0.5,         # minimum accepted SNR value
            'cnn_lowest': 0.1,         # minimum accepted value for CNN classifier
            'gSig_range': None,        # range for gSig scale for CNN classifier
            'min_SNR': min_SNR,        # transient SNR threshold
            'min_cnn_thr': 0.9,        # threshold for CNN classifier
            'rval_lowest': -1,         # minimum accepted space correlation
            'rval_thr': rval_thr,      # space correlation threshold
            'use_cnn': True,           # use CNN based classifier
        }

        self.online = {
            'N_samples_exceptionality': N_samples_exceptionality,  # timesteps to compute SNR
            'batch_update_suff_stat': batch_update_suff_stat,
            'dist_shape_update': False,        # update shapes in a distributed way
            'ds_factor': 1,                    # spatial downsampling for faster processing
            'epochs': 1,                       # number of epochs
            'expected_comps': expected_comps,  # number of expected components
            'init_batch': 200,                 # length of mini batch for initialization
            'init_method': 'bare',             # initialization method for first batch,
            'iters_shape': iters_shape,        # number of block-CD iterations
            'max_comp_update_shape': max_comp_update_shape,
            'max_num_added': max_num_added,    # maximum number of new components for each frame
            'max_shifts_online': 10,           # maximum shifts during motion correction
            'min_SNR': min_SNR,                # minimum SNR for accepting a new trace
            'min_num_trial': min_num_trial,    # number of mew possible components for each frame
            'minibatch_shape': minibatch_shape,  # number of frames in each minibatch
            'minibatch_suff_stat': minibatch_suff_stat,
            'motion_correct': True,            # flag for motion correction
            'movie_name_online': 'online_movie.avi',  # filename of saved movie (appended to directory where data is located)
            'normalize': False,                # normalize frame
            'n_refit': n_refit,                # Additional iterations to simultaneously refit
            # path to CNN model for testing new comps
            'num_times_comp_updated': num_times_comp_updated,
            'path_to_model': os.path.join(caiman_datadir(), 'model',
                                          'cnn_model_online.h5'),
            'rval_thr': rval_thr,              # space correlation threshold
            'save_online_movie': False,        # flag for saving online movie
            'show_movie': False,               # display movie online
            'simultaneously': simultaneously,  # demix and deconvolve simultaneously
            'sniper_mode': sniper_mode,        # flag for using CNN
            'test_both': test_both,            # flag for using both CNN and space correlation
            'thresh_CNN_noisy': thresh_CNN_noisy,  # threshold for online CNN classifier
            'thresh_fitness_delta': thresh_fitness_delta,
            'thresh_fitness_raw': thresh_fitness_raw,    # threshold for trace SNR (computed below)
            'thresh_overlap': thresh_overlap,
            'update_freq': update_freq,            # update every shape at least once every update_freq steps
            'update_num_comps': update_num_comps,  # flag for searching for new components
            'use_dense': use_dense,            # flag for representation and storing of A and b
            'use_peak_max': use_peak_max,      # flag for finding candidate centroids
        }

        self.motion = {
            'border_nan': 'copy',                 # flag for allowing NaN in the boundaries
            'gSig_filt': None,                  # size of kernel for high pass spatial filtering in 1p data
            'max_deviation_rigid': 3,           # maximum deviation between rigid and non-rigid
            'max_shifts': (6, 6),               # maximum shifts per dimension (in pixels)
            'min_mov': None,                    # minimum value of movie
            'niter_rig': 1,                     # number of iterations rigid motion correction
            'nonneg_movie': True,               # flag for producing a non-negative movie
            'num_frames_split': 80,             # split across time every x frames
            'num_splits_to_process_els': [7, None],
            'num_splits_to_process_rig': None,
            'overlaps': (32, 32),               # overlap between patches in pw-rigid motion correction
            'pw_rigid': False,                  # flag for performing pw-rigid motion correction
            'shifts_opencv': True,              # flag for applying shifts using cubic interpolation (otherwise FFT)
            'splits_els': 14,                   # number of splits across time for pw-rigid registration
            'splits_rig': 14,                   # number of splits across time for rigid registration
            'strides': (96, 96),                # how often to start a new patch in pw-rigid registration
            'upsample_factor_grid': 4,          # motion field upsampling factor during FFT shifts
            'use_cuda': False                   # flag for using a GPU
        }

        self.change_params(params_dict)
        try:
            lc = subprocess.check_output(["git", "rev-parse", "HEAD"]).decode("utf-8").split("\n")[0]
            self.data['last_commit'] = lc
        except subprocess.CalledProcessError:
            pass
        if self.data['dims'] is None and self.data['fnames'] is not None:
            self.data['dims'] = get_file_size(self.data['fnames'], var_name_hdf5=self.data['var_name_hdf5'])[0]
        if self.data['fnames'] is not None:
            if isinstance(self.data['fnames'], str):
                self.data['fnames'] = [self.data['fnames']]
            T = get_file_size(self.data['fnames'], var_name_hdf5=self.data['var_name_hdf5'])[1]
            if len(self.data['fnames']) > 1:
                T = T[0]
            num_splits = T//max(self.motion['num_frames_split'],10)
            self.motion['splits_els'] = num_splits
            self.motion['splits_rig'] = num_splits
            self.online['movie_name_online'] = os.path.join(os.path.dirname(self.data['fnames'][0]), self.online['movie_name_online'])
        if self.online['N_samples_exceptionality'] is None:
            self.online['N_samples_exceptionality'] = np.ceil(self.data['fr'] * self.data['decay_time']).astype('int')
        if self.online['thresh_fitness_raw'] is None:
            self.online['thresh_fitness_raw'] = scipy.special.log_ndtr(
                -self.online['min_SNR']) * self.online['N_samples_exceptionality']
        self.online['max_shifts_online'] = (np.array(self.online['max_shifts_online']) / self.online['ds_factor']).astype(int)
        if self.init['gSig'] is None:
            self.init['gSig'] = [-1, -1]
        if self.init['gSiz'] is None:
            self.init['gSiz'] = [2*gs + 1 for gs in self.init['gSig']]

        if gnb <= 0:
            logging.warning("gnb={0}, hence setting keys nb_patch and low_rank_background ".format(gnb) +
                            "in group patch automatically.")
            self.set('patch', {'nb_patch': gnb, 'low_rank_background': None})
        if gnb == -1:
            logging.warning("gnb=-1, hence setting key update_background_components " +
                            "in group spatial automatically to False.")
            self.set('spatial', {'update_background_components': False})
        if method_init=='corr_pnr' and ring_size_factor is not None:
            logging.warning("using CNMF-E's ringmodel for background hence setting key " +
                            "normalize_init in group init automatically to False.")
            self.set('init', {'normalize_init': False})

    def set(self, group, val_dict, set_if_not_exists=False, verbose=False):
        """ Add key-value pairs to a group. Existing key-value pairs will be overwritten
            if specified in val_dict, but not deleted.

        Args:
            group: The name of the group.
            val_dict: A dictionary with key-value pairs to be set for the group.
            set_if_not_exists: Whether to set a key-value pair in a group if the key does not currently exist in the group.
        """

        if not hasattr(self, group):
            raise KeyError('No group in CNMFParams named {0}'.format(group))

        d = getattr(self, group)
        for k, v in val_dict.items():
            if k not in d and not set_if_not_exists:
                if verbose:
                    logging.warning(
                        "NOT setting value of key {0} in group {1}, because no prior key existed...".format(k, group))
            else:
                if np.any(d[k] != v):
                    logging.warning(
                        "Changing key {0} in group {1} from {2} to {3}".format(k, group, d[k], v))
                d[k] = v

    def get(self, group, key):
        """ Get a value for a given group and key. Raises an exception if no such group/key combination exists.

        Args:
            group: The name of the group.
            key: The key for the property in the group of interest.

        Returns: The value for the group/key combination.
        """

        if not hasattr(self, group):
            raise KeyError('No group in CNMFParams named {0}'.format(group))

        d = getattr(self, group)
        if key not in d:
            raise KeyError('No key {0} in group {1}'.format(key, group))

        return d[key]

    def get_group(self, group):
        """ Get the dictionary of key-value pairs for a group.

        Args:
            group: The name of the group.
        """

        if not hasattr(self, group):
            raise KeyError('No group in CNMFParams named {0}'.format(group))

        return getattr(self, group)

    def __eq__(self, other):

        if type(other) != CNMFParams:
            return False

        parent_dict1 = self.to_dict()
        parent_dict2 = other.to_dict()

        key_diff = np.setdiff1d(parent_dict1.keys(), parent_dict2.keys())
        if len(key_diff) > 0:
            return False

        for k1, child_dict1 in parent_dict1.items():
            child_dict2 = parent_dict2[k1]
            added, removed, modified, same = dict_compare(child_dict1, child_dict2)
            if len(added) != 0 or len(removed) != 0 or len(modified) != 0 or len(same) != len(child_dict1):
                return False

        return True

    def to_dict(self):
        return {'data': self.data, 'spatial_params': self.spatial, 'temporal_params': self.temporal,
                'init_params': self.init, 'preprocess_params': self.preprocess,
                'patch_params': self.patch, 'online': self.online, 'quality': self.quality,
                'merging': self.merging, 'motion': self.motion
                }

    def __repr__(self):

        formatted_outputs = [
            '{}:\n\n{}'.format(group_name, pformat(group_dict))
            for group_name, group_dict in self.to_dict().items()
        ]

        return 'CNMFParams:\n\n' + '\n\n'.join(formatted_outputs)

    def change_params(self, params_dict, verbose=False):
        for gr in list(self.__dict__.keys()):
            self.set(gr, params_dict, verbose=verbose)
        for k, v in params_dict.items():
            flag = True
            for gr in list(self.__dict__.keys()):
                d = getattr(self, gr)
                if k in d:
                    flag = False
            if flag:
                logging.warning('No parameter {0} found!'.format(k))
        return self<|MERGE_RESOLUTION|>--- conflicted
+++ resolved
@@ -356,13 +356,11 @@
             thr: float, default: 0.8
                 Trace correlation threshold for merging two components.
 
-<<<<<<< HEAD
             merge_parallel: bool, default: False
                 Perform merging in parallel
-=======
+
             max_merge_area: int or None, default: None
                 maximum area (in pixels) of merged components, used to determine whether to merge components during fitting process
->>>>>>> 71a55a44
 
         QUALITY EVALUATION PARAMETERS (CNMFParams.quality)###########
 
@@ -693,11 +691,8 @@
         self.merging = {
             'do_merge': do_merge,
             'merge_thr': merge_thresh,
-<<<<<<< HEAD
-            'merge_parallel': False
-=======
+            'merge_parallel': False,
             'max_merge_area': max_merge_area
->>>>>>> 71a55a44
         }
 
         self.quality = {
