--- conflicted
+++ resolved
@@ -132,25 +132,14 @@
         self.block_size = block_size
         self.check_nan = check_nan
         self.skip_refinement = skip_refinement
-<<<<<<< HEAD
-        
+
         self.A=None
         self.C=None
         self.S=None
         self.b=None
         self.f=None
-
         self.sn = None
         self.g = None
-
-=======
->>>>>>> 19f7e163
-
-        self.A = None
-        self.C = None
-        self.S = None
-        self.b = None
-        self.f = None
 
     def fit(self, images):
         """
@@ -165,17 +154,6 @@
         self
 
         """
-
-<<<<<<< HEAD
-        options = CNMFSetParms(Y, self.n_processes, p=self.p, gSig=self.gSig, K=self.k,
-                               ssub=self.ssub, tsub=self.tsub, p_ssub=self.p_ssub,
-                               p_tsub=self.p_tsub, method_init=self.method_init,
-                               n_pixels_per_process=self.n_pixels_per_process,
-                               block_size=self.block_size, check_nan=self.check_nan,
-                               nb=self.gnb)
-
-        self.options=options
-=======
         T = images.shape[0]
         dims = images.shape[1:]
         Yr = images.reshape([T, np.prod(dims)], order='F').T
@@ -185,34 +163,23 @@
         options = CNMFSetParms(Y, self.n_processes, p=self.p, gSig=self.gSig, K=self.k, ssub=self.ssub, tsub=self.tsub,
                                p_ssub=self.p_ssub, p_tsub=self.p_tsub, method_init=self.method_init,
                                n_pixels_per_process=self.n_pixels_per_process, block_size=self.block_size, check_nan=self.check_nan)
->>>>>>> 19f7e163
 
         self.options = options
 
         if self.rf is None:  # no patches
             print('preprocessing ...')
-<<<<<<< HEAD
-            Yr,sn,g,psx = preprocess_data(Yr,dview=self.dview,**options['preprocess_params'])
-=======
+
             Yr, sn, g, psx = preprocess_data(Yr, dview=self.dview, **options['preprocess_params'])
->>>>>>> 19f7e163
 
             if self.Ain is None:
                 print('initializing ...')
                 if self.alpha_snmf is not None:
                     options['init_params']['alpha_snmf'] = self.alpha_snmf
 
-<<<<<<< HEAD
-                self.Ain, self.Cin , self.b_in, self.f_in, center=initialize_components(Y, normalize=True, **options['init_params'])
-            print('update spatial ...')
-
-            A,b,Cin,self.f_in = update_spatial_components(Yr, self.Cin, self.f_in, self.Ain, sn=sn, dview=self.dview,**options['spatial_params'])
-=======
                 self.Ain, self.Cin, self.b_in, self.f_in, center = initialize_components(
                     Y, normalize=True, **options['init_params'])
                 
             if self.only_init: # only return values after initialization
-
                 
                 nA = np.squeeze(np.array(np.sum(np.square(self.Ain),axis=0)))
         
@@ -235,33 +202,17 @@
                 self.f = self.f_in
                 self.sn = sn
                 
-                return self    
-                
+                return self
+
                 
             print('update spatial ...')
-
-            if self.Ain.dtype == bool:
-                A, b, Cin, fin = update_spatial_components(
-                    Yr, self.Cin, self.f_in, self.Ain, sn=sn, dview=self.dview, **options['spatial_params'])
-                self.f_in = fin
-            else:
-                A, b, Cin = update_spatial_components(
-                    Yr, self.Cin, self.f_in, self.Ain, sn=sn, dview=self.dview, **options['spatial_params'])
->>>>>>> 19f7e163
+            A, b, Cin, self.f_in = update_spatial_components(Yr, self.Cin, self.f_in, self.Ain, sn=sn, dview=self.dview, **options['spatial_params'])
 
             print('update temporal ...')
             if not self.skip_refinement:
                 # set this to zero for fast updating without deconvolution
                 options['temporal_params']['p'] = 0
             else:
-<<<<<<< HEAD
-                options['temporal_params']['p'] =self.p
-
-            options['temporal_params']['method']=self.method_deconvolution
-
-            C,f,S,bl,c1,neurons_sn,g,YrA = update_temporal_components(Yr,A,b,Cin,self.f_in,dview=self.dview,**options['temporal_params'])
-
-=======
                 options['temporal_params']['p'] = self.p
 
             options['temporal_params']['method'] = self.method_deconvolution
@@ -269,37 +220,18 @@
             C, f, S, bl, c1, neurons_sn, g, YrA = update_temporal_components(
                 Yr, A, b, Cin, self.f_in, dview=self.dview, **options['temporal_params'])
 
->>>>>>> 19f7e163
             if not self.skip_refinement:
 
                 if self.do_merge:
                     print('merge components ...')
-<<<<<<< HEAD
-                    A,C,nr,merged_ROIs,S,bl,c1,sn1,g1=merge_components(Yr,A,b,C,f,S,sn,options['temporal_params'], options['spatial_params'],dview=self.dview, bl=bl, c1=c1, sn=neurons_sn, g=g, thr=self.merge_thresh, mx=50, fast_merge = True)
-=======
                     A, C, nr, merged_ROIs, S, bl, c1, sn1, g1 = merge_components(Yr, A, b, C, f, S, sn, options['temporal_params'], options[
                                                                                  'spatial_params'], dview=self.dview, bl=bl, c1=c1, sn=neurons_sn, g=g, thr=self.merge_thresh, mx=50, fast_merge=True)
->>>>>>> 19f7e163
 
                 print((A.shape))
 
                 print('update spatial ...')
 
-<<<<<<< HEAD
-                A,b,C,f = update_spatial_components(Yr, C, f, A, sn=sn,dview=self.dview, **options['spatial_params'])
-
-                options['temporal_params']['p'] = self.p # set it back to original value to perform full deconvolution
-                print('update temporal ...')
-                C,f,S,bl,c1,neurons_sn,g1,YrA = update_temporal_components(Yr,A,b,C,f,dview=self.dview,bl=None,c1=None,sn=None,g=None,**options['temporal_params'])
-
-            else:
-
-                A,b,C = A,b,Cin
-                C,f,S,bl,c1,neurons_sn,g1,YrA = C,f,S,bl,c1,neurons_sn,g,YrA
-
-        else: # use patches
-=======
-                A, b, C = update_spatial_components(
+                A, b, C, f = update_spatial_components(
                     Yr, C, f, A, sn=sn, dview=self.dview, **options['spatial_params'])
 
                 # set it back to original value to perform full deconvolution
@@ -314,7 +246,6 @@
                 C, f, S, bl, c1, neurons_sn, g1, YrA = C, f, S, bl, c1, neurons_sn, g, YrA
 
         else:  # use patches
->>>>>>> 19f7e163
 
             if self.stride is None:
                 self.stride = np.int(self.rf * 2 * .1)
@@ -325,32 +256,16 @@
                     'You need to provide a memory mapped file as input if you use patches!!')
 
             if self.only_init:
-<<<<<<< HEAD
-                options['patch_params']['only_init']=True
-
-
-            if self.alpha_snmf is not None:
-                    options['init_params']['alpha_snmf']=self.alpha_snmf
-
-            A,C,YrA,b,f,sn, optional_outputs = run_CNMF_patches(images.filename, (d1, d2, T), options, rf = self.rf,stride = self.stride,
-                                                                         dview = self.dview, memory_fact = self.memory_fact, gnb = self.gnb)
-=======
                 options['patch_params']['only_init'] = True
 
             if self.alpha_snmf is not None:
                 options['init_params']['alpha_snmf'] = self.alpha_snmf
->>>>>>> 19f7e163
 
             A, C, YrA, b, f, sn, optional_outputs = run_CNMF_patches(images.filename, dims + (T,), options, rf=self.rf, stride=self.stride,
                                                                      dview=self.dview, memory_fact=self.memory_fact, gnb=self.gnb)
 
-<<<<<<< HEAD
-
-            options = CNMFSetParms(Y,self.n_processes,p=self.p,gSig=self.gSig,K=A.shape[-1],thr=self.merge_thresh, n_pixels_per_process = self.n_pixels_per_process, block_size = self.block_size, check_nan = self.check_nan)
-=======
             options = CNMFSetParms(Y, self.n_processes, p=self.p, gSig=self.gSig, K=A.shape[
                                    -1], thr=self.merge_thresh, n_pixels_per_process=self.n_pixels_per_process, block_size=self.block_size, check_nan=self.check_nan)
->>>>>>> 19f7e163
 
 #            pix_proc=np.minimum(np.int((d1*d2)/self.n_processes/(old_div(T,2000.))),np.int(old_div((d1*d2),self.n_processes))) # regulates the amount of memory used
 #            options['spatial_params']['n_pixels_per_process']=pix_proc
@@ -363,20 +278,9 @@
                 A, C, nr, merged_ROIs, S, bl, c1, sn_n, g = merge_components(Yr, A, [], np.array(C), [], np.array(
                     C), [], options['temporal_params'], options['spatial_params'], dview=self.dview, thr=self.merge_thresh, mx=np.Inf)
 
-<<<<<<< HEAD
-            print("merging")
-            merged_ROIs=[0]
-            while len(merged_ROIs)>0:
-                A,C,nr,merged_ROIs,S,bl,c1,sn_n,g=merge_components(Yr,A,[],np.array(C),[],np.array(C),[],options['temporal_params'],options['spatial_params'],dview=self.dview,thr=self.merge_thresh,mx=np.Inf)
-
-            print("update temporal")
-            C,f,S,bl,c1,neurons_sn,g1,YrA = update_temporal_components(Yr,A,b,C,f,dview=self.dview,bl=None,c1=None,sn=None,g=None,**options['temporal_params'])
-=======
             print("update temporal")
             C, f, S, bl, c1, neurons_sn, g1, YrA = update_temporal_components(
                 Yr, A, b, C, f, dview=self.dview, bl=None, c1=None, sn=None, g=None, **options['temporal_params'])
-
->>>>>>> 19f7e163
 
 #           idx_components, fitness, erfc ,r_values, num_significant_samples = evaluate_components(Y,C+YrA,A,N=self.N_samples_fitness,robust_std=self.robust_std,thresh_finess=self.fitness_threshold)
 #           sure_in_idx= idx_components[np.logical_and(np.array(num_significant_samples)>0 ,np.array(r_values)>=self.corr_threshold)]
@@ -388,29 +292,16 @@
 #           C=C[sure_in_idx,:]
 #           YrA=YrA[sure_in_idx]
 
-<<<<<<< HEAD
         self.A=A
         self.C=C
         self.b=b
         self.f=f
+        self.S = S
         self.YrA=YrA
-        self.sn=sn	
-=======
-
+        self.sn=sn
+        self.g = g1
         self.bl = bl
         self.c1 = c1
         self.neurons_sn = neurons_sn
-        self.g = g1
-        self.A = A 
-        self.C = C
-        self.b = b
-        self.f = f
-        self.S = S
-        self.YrA = YrA
-        self.sn = sn
->>>>>>> 19f7e163
-
-        self.S = S
-        self.g = g1
 
         return self