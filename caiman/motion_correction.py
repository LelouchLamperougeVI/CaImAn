#!/usr/bin/env python
# -*- coding: utf-8 -*-

"""
@author Andrea Giovannucci,

The functions apply_shifts_dft, register_translation, _compute_error, _compute_phasediff, and _upsampled_dft are from
SIMA (https://github.com/losonczylab/sima), licensed under the  GNU GENERAL PUBLIC LICENSE, Version 2, 1991.
These same functions were adapted from sckikit-image, licensed as follows:

Copyright (C) 2011, the scikit-image team
 All rights reserved.

 Redistribution and use in source and binary forms, with or without
 modification, are permitted provided that the following conditions are
 met:

  1. Redistributions of source code must retain the above copyright
     notice, this list of conditions and the following disclaimer.
  2. Redistributions in binary form must reproduce the above copyright
     notice, this list of conditions and the following disclaimer in
     the documentation and/or other materials provided with the
     distribution.
  3. Neither the name of skimage nor the names of its contributors may be
     used to endorse or promote products derived from this software without
     specific prior written permission.

 THIS SOFTWARE IS PROVIDED BY THE AUTHOR ``AS IS'' AND ANY EXPRESS OR
 IMPLIED WARRANTIES, INCLUDING, BUT NOT LIMITED TO, THE IMPLIED
 WARRANTIES OF MERCHANTABILITY AND FITNESS FOR A PARTICULAR PURPOSE ARE
 DISCLAIMED. IN NO EVENT SHALL THE AUTHOR BE LIABLE FOR ANY DIRECT,
 INDIRECT, INCIDENTAL, SPECIAL, EXEMPLARY, OR CONSEQUENTIAL DAMAGES
 (INCLUDING, BUT NOT LIMITED TO, PROCUREMENT OF SUBSTITUTE GOODS OR
 SERVICES; LOSS OF USE, DATA, OR PROFITS; OR BUSINESS INTERRUPTION)
 HOWEVER CAUSED AND ON ANY THEORY OF LIABILITY, WHETHER IN CONTRACT,
 STRICT LIABILITY, OR TORT (INCLUDING NEGLIGENCE OR OTHERWISE) ARISING
 IN ANY WAY OUT OF THE USE OF THIS SOFTWARE, EVEN IF ADVISED OF THE
 POSSIBILITY OF SUCH DAMAGE.

"""

from __future__ import division
from __future__ import print_function
from past.builtins import basestring
#%%
from builtins import zip
from builtins import map
from builtins import str
from builtins import range
from past.utils import old_div
import numpy as np
import pylab as pl
import cv2
import h5py

import collections
import caiman as cm

try:
    import tifffile
except:
    print('tifffile package not found, using skimage.external.tifffile')
    from skimage.external import tifffile as tifffile

import gc
import os
from cv2 import dft as fftn
from cv2 import idft as ifftn
opencv = True
try:
    import pycuda.gpuarray as gpuarray
    import pycuda.driver as cudadrv
    import atexit
    HAS_CUDA = True

except ImportError:
    HAS_CUDA = False
from numpy.fft import ifftshift
import itertools
try:
    profile
except:
    def profile(a): return a

from skimage.external.tifffile import imread
#%%


class MotionCorrect(object):
    """
        class implementing motion correction operations


       Parameters:
       ----------
       fname: str
           path to file to motion correct

       min_mov: int16 or float32
           estimated minimum value of the movie to produce an output that is positive

       dview: ipyparallel view object list
           to perform parallel computing, if NOne will operate in single thread

       max_shifts: tuple
           maximum allow rigid shift

       niter_rig':int
           maximum number of iterations rigid motion correction, in general is 1. 0
           will quickly initialize a template with the first frames

       splits_rig': int
            for parallelization split the movies in  num_splits chuncks across time

       num_splits_to_process_rig:list,
           if none all the splits are processed and the movie is saved, otherwise at each iteration
           num_splits_to_process_rig are considered

       strides: tuple
           intervals at which patches are laid out for motion correction

       overlaps: tuple
           overlap between pathes (size of patch strides+overlaps)

       splits_els':list
           for parallelization split the movies in  num_splits chuncks across time

       num_splits_to_process_els:list,
           if none all the splits are processed and the movie is saved  otherwise at each iteration
            num_splits_to_process_els are considered

       upsample_factor_grid:int,
           upsample factor of shifts per patches to avoid smearing when merging patches

       max_deviation_rigid:int
           maximum deviation allowed for patch with respect to rigid shift

       shifts_opencv: Bool
           apply shifts fast way (but smoothing results)

       nonneg_movie: boolean
           make the SAVED movie and template mostly nonnegative by removing min_mov from movie

       use_cuda : bool, optional
           Use skcuda.fft (if available). Default: False

       Returns:
       -------
       self

       important fields

       """

    def __init__(self, fname, min_mov, dview=None, max_shifts=(6, 6), niter_rig=1, splits_rig=14, num_splits_to_process_rig=None,
                 strides=(96, 96), overlaps=(32, 32), splits_els=14, num_splits_to_process_els=[7, None],
                 upsample_factor_grid=4, max_deviation_rigid=3, shifts_opencv=True, nonneg_movie=False, gSig_filt=None,
                 use_cuda=False):
        """
        Constructor class for motion correction operations

        """
        if 'ndarray' in str(type(fname)):
            print('Creating file for motion correction "tmp_mov_mot_corr.hdf5"')
            cm.movie(fname).save('./tmp_mov_mot_corr.hdf5')
            fname = ['./tmp_mov_mot_corr.hdf5']

        if type(fname) is not list:
            fname = [fname]

        self.fname=fname
        self.dview=dview
        self.max_shifts=max_shifts
        self.niter_rig=niter_rig
        self.splits_rig=splits_rig
        self.num_splits_to_process_rig=num_splits_to_process_rig
        self.strides= strides
        self.overlaps= overlaps
        self.splits_els=splits_els
        self.num_splits_to_process_els=num_splits_to_process_els
        self.upsample_factor_grid=upsample_factor_grid
        self.max_deviation_rigid=max_deviation_rigid
        self.shifts_opencv = shifts_opencv
        self.min_mov = min_mov
        self.nonneg_movie = nonneg_movie
        self.gSig_filt = gSig_filt
        self.use_cuda = use_cuda
        if self.use_cuda and not HAS_CUDA:
            print("pycuda is unavailable. Falling back to default FFT.")


    def motion_correct_rigid(self, template=None, save_movie=False):
        """
        Perform rigid motion correction

        Parameters:
        ----------
        template: ndarray 2D
            if known, one can pass a template to register the frames to

        save_movie_rigid:Bool
            save the movies vs just get the template

        Returns:
        --------
        self

        important fields:

        self.fname_tot_rig: name of the mmap file saved

        self.total_template_rig: template updated by iterating  over the chunks

        self.templates_rig: list of templates. one for each chunk

        self.shifts_rig: shifts in x and y per frame
        """
        print('Rigid Motion Correction')
        print(-self.min_mov)
        self.total_template_rig = template
        self.templates_rig = []
        self.fname_tot_rig = []
        self.shifts_rig = []

        for fname_cur in self.fname:
            _fname_tot_rig, _total_template_rig, _templates_rig, _shifts_rig = motion_correct_batch_rigid(
                fname_cur,
                self.max_shifts,
                dview=self.dview,
                splits=self.splits_rig,
                num_splits_to_process=self.num_splits_to_process_rig,
                num_iter=self.niter_rig,
                template=self.total_template_rig,
                shifts_opencv=self.shifts_opencv,
                save_movie_rigid=save_movie,
                add_to_movie=-self.min_mov,
                nonneg_movie=self.nonneg_movie,
<<<<<<< HEAD
                gSig_filt=self.gSig_filt,
                use_cuda=self.use_cuda)
=======
                gSig_filt=self.gSig_filt)
            if template is None:
                self.total_template_rig = _total_template_rig
>>>>>>> 0b5059f2

            self.templates_rig += _templates_rig
            self.fname_tot_rig += [_fname_tot_rig]
            self.shifts_rig += _shifts_rig

        return self

    def motion_correct_pwrigid(
            self,
            save_movie=True,
            template=None,
            show_template=False):
        """Perform pw-rigid motion correction

        Parameters:
        ----------
        template: ndarray 2D
            if known, one can pass a template to register the frames to

        save_movie:Bool
            save the movies vs just get the template

        show_template: boolean
            whether to show the updated template at each iteration

        Returns:
        --------

        self

        important fields:
            self.fname_tot_els: name of the mmap file saved
            self.templates_els: template updated by iterating  over the chunks
            self.x_shifts_els: shifts in x per frame per patch
            self.y_shifts_els: shifts in y per frame per patch
            self.coord_shifts_els: coordinates associated to the patch for
            values in x_shifts_els and y_shifts_els
            self.total_template_els: list of templates. one for each chunk

        Raise:
        -----
            Exception('Template contains NaNs, something went wrong. Reconsider
            the parameters')

        """
        num_iter = 1
        if template is None:
            print('generating template by rigid motion correction')
            self = self.motion_correct_rigid()
            self.total_template_els = self.total_template_rig.copy()
#             pl.imshow(self.total_template_els)
#             pl.pause(1)
        else:
            self.total_template_els = template

        self.fname_tot_els = []
        self.templates_els = []
        self.x_shifts_els = []
        self.y_shifts_els = []
        self.coord_shifts_els = []
        for name_cur in self.fname:
            for num_splits_to_process in self.num_splits_to_process_els:
                _fname_tot_els, new_template_els, _templates_els,\
                    _x_shifts_els, _y_shifts_els, _coord_shifts_els = motion_correct_batch_pwrigid(
                        name_cur, self.max_shifts, self.strides, self.overlaps, -self.min_mov,
                        dview=self.dview, upsample_factor_grid=self.upsample_factor_grid,
                        max_deviation_rigid=self.max_deviation_rigid, splits=self.splits_els,
                        num_splits_to_process=num_splits_to_process, num_iter=num_iter, template=self.total_template_els,
                        shifts_opencv=self.shifts_opencv, save_movie=save_movie, nonneg_movie=self.nonneg_movie, gSig_filt=self.gSig_filt,
                        use_cuda=self.use_cuda)
                if show_template:
                    pl.imshow(new_template_els)
                    pl.pause(.5)
                if np.isnan(np.sum(new_template_els)):
                    raise Exception(
                        'Template contains NaNs, something went wrong. Reconsider the parameters')

            if template is None:
                self.total_template_els = new_template_els

            self.fname_tot_els += [_fname_tot_els]
            self.templates_els += _templates_els
            self.x_shifts_els += _x_shifts_els
            self.y_shifts_els += _y_shifts_els
            self.coord_shifts_els += _coord_shifts_els
        return self

    def apply_shifts_movie(self, fname, rigid_shifts=True):
        """
        Applies shifts found by registering one file to a different file. Useful
        for cases when shifts computed from a structural channel are applied to a
        functional channel. Currently only application of shifts through openCV is
        supported.

        Parameters:
        -----------
        fname: str
            name of the movie to motion correct. It should not contain nans. All the loadable formats from CaImAn are acceptable

        rigid_shifts: bool
            apply rigid or pw-rigid shifts (must exist in the mc object)

        Returns:
        ----------
        m_reg: caiman movie object
            caiman movie object with applied shifts (not memory mapped)
        """

        Y = cm.load(fname).astype(np.float32)

        if rigid_shifts is True:
            if self.shifts_opencv:
                m_reg = [apply_shift_iteration(img, shift)
                         for img, shift in zip(Y, self.shifts_rig)]
            else:
                m_reg = [apply_shifts_dft(img, (
                    sh[0], sh[1]), 0, is_freq=False, border_nan=True) for img, sh in zip(
                    Y, self.shifts_rig)]
        else:
            dims_grid = tuple(np.max(np.stack(self.coord_shifts_els[0], axis=1), axis=1) - np.min(
                np.stack(self.coord_shifts_els[0], axis=1), axis=1) + 1)
            shifts_x = np.stack([np.reshape(_sh_, dims_grid, order='C').astype(
                np.float32) for _sh_ in self.x_shifts_els], axis=0)
            shifts_y = np.stack([np.reshape(_sh_, dims_grid, order='C').astype(
                np.float32) for _sh_ in self.y_shifts_els], axis=0)
            dims = Y.shape[1:]
            x_grid, y_grid = np.meshgrid(np.arange(0., dims[0]).astype(
                np.float32), np.arange(0., dims[1]).astype(np.float32))
            m_reg = [cv2.remap(img,
                               -np.resize(shiftY, dims) + x_grid, -np.resize(shiftX, dims) + y_grid, cv2.INTER_CUBIC)
                     for img, shiftX, shiftY in zip(Y, shifts_x, shifts_y)]

        return cm.movie(np.stack(m_reg, axis=0))


#%%
def apply_shift_iteration(img, shift, border_nan=False, border_type=cv2.BORDER_REFLECT):
    # todo todocument

    sh_x_n, sh_y_n = shift
    w_i, h_i = img.shape
    M = np.float32([[1, 0, sh_y_n], [0, 1, sh_x_n]])
    min_, max_ = np.min(img), np.max(img)
    img = np.clip(cv2.warpAffine(img, M, (h_i, w_i),
                                 flags=cv2.INTER_CUBIC, borderMode=border_type), min_, max_)
    if border_nan:
        max_w, max_h, min_w, min_h = 0, 0, 0, 0
        max_h, max_w = np.ceil(np.maximum(
            (max_h, max_w), shift)).astype(np.int)
        min_h, min_w = np.floor(np.minimum(
            (min_h, min_w), shift)).astype(np.int)
        img[:max_h, :] = np.nan
        if min_h < 0:
            img[min_h:, :] = np.nan
        img[:, :max_w] = np.nan
        if min_w < 0:
            img[:, min_w:] = np.nan

    return img


#%%
def apply_shift_online(movie_iterable, xy_shifts, save_base_name=None, order='F'):
    # todo todocument

    if len(movie_iterable) != len(xy_shifts):
        raise Exception('Number of shifts does not match movie length!')
    count = 0
    new_mov = []
    dims = (len(movie_iterable),) + movie_iterable[0].shape

    if save_base_name is not None:
        fname_tot = save_base_name + '_d1_' + str(dims[1]) + '_d2_' + str(dims[2]) + '_d3_' + str(
            1 if len(dims) == 3 else dims[3]) + '_order_' + str(order) + '_frames_' + str(dims[0]) + '_.mmap'

        big_mov = np.memmap(fname_tot, mode='w+', dtype=np.float32,
                            shape=(np.prod(dims[1:]), dims[0]), order=order)

    for page, shift in zip(movie_iterable, xy_shifts):
        if 'tifffile' in str(type(movie_iterable[0])):
            page = page.asarray()

        img = np.array(page, dtype=np.float32)
        new_img = apply_shift_iteration(img, shift)
        if save_base_name is not None:
            big_mov[:, count] = np.reshape(
                new_img, np.prod(dims[1:]), order='F')
        else:
            new_mov.append(new_img)
        count += 1

    if save_base_name is not None:
        big_mov.flush()
        del big_mov
        return fname_tot
    else:
        return np.array(new_mov)
#%%

def motion_correct_oneP_rigid(
        filename,
        gSig_filt,
        max_shifts,
        dview=None,
        splits_rig=10,
        save_movie=True):
    ''' Perform rigid motion correction on one photon imaging movies
    filename: str
        name of the file to correct

    gSig_filt:
        size of the filter. If algorithm does not work change this parameters

    max_shifts: tuple of ints
        max shifts in x and y allowed


    dview:
        handle to cluster

    splits_rig: int
        number of chunks for parallelizing motion correction (remember that it should hold that length_movie/num_splits_to_process_rig>100)

    save_movie: bool
        whether to save the movie in memory mapped format

    Returns:
    --------

    Motion correction object
    '''
    min_mov = np.array([cm.motion_correction.low_pass_filter_space(
        m_, gSig_filt) for m_ in cm.load(filename[0], subindices=range(400))]).min()
    new_templ = None

    # TODO: needinfo how the classes works
    mc = MotionCorrect(
        filename,
        min_mov,
        dview=dview,
        max_shifts=max_shifts,
        niter_rig=1,
        splits_rig=splits_rig,
        num_splits_to_process_rig=None,
        shifts_opencv=True,
        nonneg_movie=True,
        gSig_filt=gSig_filt)

    mc.motion_correct_rigid(save_movie=save_movie, template=new_templ)

    return mc
#%%


def motion_correct_oneP_nonrigid(
        filename,
        gSig_filt,
        max_shifts,
        strides,
        overlaps,
        splits_els,
        upsample_factor_grid,
        max_deviation_rigid,
        dview=None,
        splits_rig=10,
        save_movie=True,
        new_templ=None):
    ''' Perform rigid motion correction on one photon imaging movies
    filename: str
        name of the file to correct

    gSig_filt:
        size of the filter. If algorithm does not work change this parameters

    max_shifts: tuple of ints
        max shifts in x and y allowed


    dview:
        handle to cluster

    splits_rig: int
        number of chunks for parallelizing motion correction (remember that it should hold that length_movie/num_splits_to_process_rig>100)

    save_movie: bool
        whether to save the movie in memory mapped format

    Returns:
    --------

    Motion correction object
    '''
    if new_templ is None:
        min_mov = np.array([cm.motion_correction.low_pass_filter_space(
            m_, gSig_filt) for m_ in cm.load(filename, subindices=range(400))]).min()
    else:
        min_mov = np.min(new_templ)

    # TODO: needinfo how the classes works
    mc = MotionCorrect(
        filename,
        min_mov,
        dview=dview,
        max_shifts=max_shifts,
        niter_rig=1,
        splits_rig=splits_rig,
        num_splits_to_process_rig=None,
        shifts_opencv=True,
        nonneg_movie=True,
        gSig_filt=gSig_filt,
        strides=strides,
        overlaps=overlaps,
        splits_els=splits_els,
        upsample_factor_grid=upsample_factor_grid,
        max_deviation_rigid=max_deviation_rigid)

    mc.motion_correct_pwrigid(save_movie=True, template=new_templ)

    return mc
#%%

def motion_correct_online_multifile(list_files, add_to_movie, order='C', **kwargs):
    # todo todocument

    kwargs['order'] = order
    all_names = []
    all_shifts = []
    all_xcorrs = []
    all_templates = []
    template = None
    kwargs_ = kwargs.copy()
    kwargs_['order'] = order
    total_frames = 0
    for file_ in list_files:
        print(('Processing:' + file_))
        kwargs_['template'] = template
        kwargs_['save_base_name'] = file_[:-4]
        tffl = tifffile.TiffFile(file_)
        shifts, xcorrs, template, fname_tot = motion_correct_online(
            tffl, add_to_movie, **kwargs_)[0:4]
        all_names.append(fname_tot)
        all_shifts.append(shifts)
        all_xcorrs.append(xcorrs)
        all_templates.append(template)
        total_frames = total_frames + len(shifts)

    return all_names, all_shifts, all_xcorrs, all_templates


#%%
def motion_correct_online(movie_iterable, add_to_movie, max_shift_w=25, max_shift_h=25, save_base_name=None, order='C',
                          init_frames_template=100, show_movie=False, bilateral_blur=False, template=None, min_count=1000,
                          border_to_0=0, n_iter=1, remove_blanks=False, show_template=False, return_mov=False,
                          use_median_as_template=False):
    # todo todocument

    shifts = []  # store the amount of shift in each frame
    xcorrs = []
    if remove_blanks and n_iter == 1:
        raise Exception(
            'In order to remove blanks you need at least two iterations n_iter=2')

    if 'tifffile' in str(type(movie_iterable[0])):
        if len(movie_iterable) == 1:
            print(
                '******** WARNING ****** NEED TO LOAD IN MEMORY SINCE SHAPE OF PAGE IS THE FULL MOVIE')
            movie_iterable = movie_iterable.asarray()
            init_mov = movie_iterable[:init_frames_template]
        else:
            init_mov = [m.asarray()
                        for m in movie_iterable[:init_frames_template]]
    else:
        init_mov = movie_iterable[slice(0, init_frames_template, 1)]

    dims = (len(movie_iterable),) + movie_iterable[0].shape
    print(("dimensions:" + str(dims)))

    if use_median_as_template:
        template = bin_median(movie_iterable)

    if template is None:
        template = bin_median(init_mov)
        count = init_frames_template
        if np.percentile(template, 1) + add_to_movie < - 10:
            raise Exception(
                'Movie too negative, You need to add a larger value to the movie (add_to_movie)')
        template = np.array(template + add_to_movie, dtype=np.float32)
    else:
        if np.percentile(template, 1) < - 10:
            raise Exception(
                'Movie too negative, You need to add a larger value to the movie (add_to_movie)')
        count = min_count

    min_mov = 0
    buffer_size_frames = 100
    buffer_size_template = 100
    buffer_frames = collections.deque(maxlen=buffer_size_frames)
    buffer_templates = collections.deque(maxlen=buffer_size_template)
    max_w, max_h, min_w, min_h = 0, 0, 0, 0

    big_mov = None
    if return_mov:
        mov = []
    else:
        mov = None

    for n in range(n_iter):
        if n > 0:
            count = init_frames_template

        if (save_base_name is not None) and (big_mov is None) and (n_iter == (n + 1)):

            if remove_blanks:
                dims = (dims[0], dims[1] + min_h -
                        max_h, dims[2] + min_w - max_w)

            fname_tot = save_base_name + '_d1_' + str(dims[1]) + '_d2_' + str(dims[2]) + '_d3_' + str(
                1 if len(dims) == 3 else dims[3]) + '_order_' + str(order) + '_frames_' + str(dims[0]) + '_.mmap'
            big_mov = np.memmap(fname_tot, mode='w+', dtype=np.float32,
                                shape=(np.prod(dims[1:]), dims[0]), order=order)

        else:
            fname_tot = None

        shifts_tmp = []
        xcorr_tmp = []
        for idx_frame, page in enumerate(movie_iterable):

            if 'tifffile' in str(type(movie_iterable[0])):
                page = page.asarray()

            img = np.array(page, dtype=np.float32)
            img = img + add_to_movie

            new_img, template_tmp, shift, avg_corr = motion_correct_iteration(
                img, template, count, max_shift_w=max_shift_w, max_shift_h=max_shift_h, bilateral_blur=bilateral_blur)

            max_h, max_w = np.ceil(np.maximum(
                (max_h, max_w), shift)).astype(np.int)
            min_h, min_w = np.floor(np.minimum(
                (min_h, min_w), shift)).astype(np.int)

            if count < (buffer_size_frames + init_frames_template):
                template_old = template
                template = template_tmp
            else:
                template_old = template
            buffer_frames.append(new_img)

            if count % 100 == 0:
                if count >= (buffer_size_frames + init_frames_template):
                    buffer_templates.append(np.mean(buffer_frames, 0))
                    template = np.median(buffer_templates, 0)

                if show_template:
                    pl.cla()
                    pl.imshow(template, cmap='gray', vmin=250,
                              vmax=350, interpolation='none')
                    pl.pause(.001)

                print(('Relative change in template:' + str(
                    old_div(np.sum(np.abs(template - template_old)), np.sum(np.abs(template))))))
                print(('Iteration:' + str(count)))

            if border_to_0 > 0:
                new_img[:border_to_0, :] = min_mov
                new_img[:, :border_to_0] = min_mov
                new_img[:, -border_to_0:] = min_mov
                new_img[-border_to_0:, :] = min_mov

            shifts_tmp.append(shift)
            xcorr_tmp.append(avg_corr)

            if remove_blanks and n > 0 and (n_iter == (n + 1)):

                new_img = new_img[max_h:, :]
                if min_h < 0:
                    new_img = new_img[:min_h, :]
                new_img = new_img[:, max_w:]
                if min_w < 0:
                    new_img = new_img[:, :min_w]

            if (save_base_name is not None) and (n_iter == (n + 1)):

                big_mov[:, idx_frame] = np.reshape(
                    new_img, np.prod(dims[1:]), order='F')

            if return_mov and (n_iter == (n + 1)):
                mov.append(new_img)

            if show_movie:
                cv2.imshow('frame', old_div(new_img, 500))
                print(shift)
                if not np.any(np.remainder(shift, 1) == (0, 0)):
                    cv2.waitKey(int(1. / 500 * 1000))

            count += 1
        shifts.append(shifts_tmp)
        xcorrs.append(xcorr_tmp)

    if save_base_name is not None:
        print('Flushing memory')
        big_mov.flush()
        del big_mov
        gc.collect()

    if mov is not None:
        mov = np.dstack(mov).transpose([2, 0, 1])

    return shifts, xcorrs, template, fname_tot, mov


#%%
def motion_correct_iteration(img, template, frame_num, max_shift_w=25,
                             max_shift_h=25, bilateral_blur=False, diameter=10, sigmaColor=10000, sigmaSpace=0):
    # todo todocument
    h_i, w_i = template.shape
    ms_h = max_shift_h
    ms_w = max_shift_w

    if bilateral_blur:
        img = cv2.bilateralFilter(img, diameter, sigmaColor, sigmaSpace)
    templ_crop = template[max_shift_h:h_i - max_shift_h,
                          max_shift_w:w_i - max_shift_w].astype(np.float32)
    res = cv2.matchTemplate(img, templ_crop, cv2.TM_CCORR_NORMED)

    top_left = cv2.minMaxLoc(res)[3]
    avg_corr = np.max(res)
    sh_y, sh_x = top_left

    if (0 < top_left[1] < 2 * ms_h - 1) & (0 < top_left[0] < 2 * ms_w - 1):
        # if max is internal, check for subpixel shift using gaussian
        # peak registration
        log_xm1_y = np.log(res[sh_x - 1, sh_y])
        log_xp1_y = np.log(res[sh_x + 1, sh_y])
        log_x_ym1 = np.log(res[sh_x, sh_y - 1])
        log_x_yp1 = np.log(res[sh_x, sh_y + 1])
        four_log_xy = 4 * np.log(res[sh_x, sh_y])

        sh_x_n = -(sh_x - ms_h + old_div((log_xm1_y - log_xp1_y),
                                         (2 * log_xm1_y - four_log_xy + 2 * log_xp1_y)))
        sh_y_n = -(sh_y - ms_w + old_div((log_x_ym1 - log_x_yp1),
                                         (2 * log_x_ym1 - four_log_xy + 2 * log_x_yp1)))
    else:
        sh_x_n = -(sh_x - ms_h)
        sh_y_n = -(sh_y - ms_w)

    M = np.float32([[1, 0, sh_y_n], [0, 1, sh_x_n]])
    min_, max_ = np.min(img), np.max(img)
    new_img = np.clip(cv2.warpAffine(
        img, M, (w_i, h_i), flags=cv2.INTER_CUBIC, borderMode=cv2.BORDER_REFLECT), min_, max_)

    new_templ = template * frame_num / \
        (frame_num + 1) + 1. / (frame_num + 1) * new_img
    shift = [sh_x_n, sh_y_n]

    return new_img, new_templ, shift, avg_corr

#%%


@profile
def motion_correct_iteration_fast(img, template, max_shift_w=10, max_shift_h=10):
    """ For using in online realtime scenarios """
    h_i, w_i = template.shape
    ms_h = max_shift_h
    ms_w = max_shift_w

    templ_crop = template[max_shift_h:h_i - max_shift_h,
                          max_shift_w:w_i - max_shift_w].astype(np.float32)

    res = cv2.matchTemplate(img, templ_crop, cv2.TM_CCORR_NORMED)
    top_left = cv2.minMaxLoc(res)[3]

    sh_y, sh_x = top_left

    if (0 < top_left[1] < 2 * ms_h - 1) & (0 < top_left[0] < 2 * ms_w - 1):
        # if max is internal, check for subpixel shift using gaussian
        # peak registration
        log_xm1_y = np.log(res[sh_x - 1, sh_y])
        log_xp1_y = np.log(res[sh_x + 1, sh_y])
        log_x_ym1 = np.log(res[sh_x, sh_y - 1])
        log_x_yp1 = np.log(res[sh_x, sh_y + 1])
        four_log_xy = 4 * np.log(res[sh_x, sh_y])

        sh_x_n = -(sh_x - ms_h + old_div((log_xm1_y - log_xp1_y),
                                         (2 * log_xm1_y - four_log_xy + 2 * log_xp1_y)))
        sh_y_n = -(sh_y - ms_w + old_div((log_x_ym1 - log_x_yp1),
                                         (2 * log_x_ym1 - four_log_xy + 2 * log_x_yp1)))
    else:
        sh_x_n = -(sh_x - ms_h)
        sh_y_n = -(sh_y - ms_w)

    M = np.float32([[1, 0, sh_y_n], [0, 1, sh_x_n]])

    new_img = cv2.warpAffine(
        img, M, (w_i, h_i), flags=cv2.INTER_CUBIC, borderMode=cv2.BORDER_REFLECT)

    shift = [sh_x_n, sh_y_n]

    return new_img, shift

#%%


def bin_median(mat, window=10, exclude_nans=False):
    """ compute median of 3D array in along axis o by binning values

    Parameters:
    ----------

    mat: ndarray
        input 3D matrix, time along first dimension

    window: int
        number of frames in a bin


    Returns:
    -------
    img:
        median image


    Raise:
    -----
    Exception('Path to template does not exist:'+template)
    """

    T, d1, d2 = np.shape(mat)
    if T < window:
        window = T
    num_windows = np.int(old_div(T, window))
    num_frames = num_windows * window
    if exclude_nans:
        img = np.nanmedian(np.nanmean(np.reshape(
            mat[:num_frames], (window, num_windows, d1, d2)), axis=0), axis=0)
    else:
        img = np.median(np.mean(np.reshape(
            mat[:num_frames], (window, num_windows, d1, d2)), axis=0), axis=0)

    return img


#%% with buffer
#    import skimage
#import cv2
#
# mean_online=0
#
# count=0
# bin_size=10
# count_part=0
# max_shift_w=25
# max_shift_h=25
# multicolor=False
# show_movie=False
# square_size=(64,64)
# fname='/mnt/ceph/neuro/labeling/k37_20160109_AM_150um_65mW_zoom2p2_00001_1-16/images/k37_20160109_AM_150um_65mW_zoom2p2_00001_00001.tif'
# with skimage.external.tifffile.TiffFile(fname) as tf:
#    if multicolor:
#        n_frames_, h_i, w_i = (len(tf)/bin_size,)+tf[0].shape[:2]
#    else:
#        n_frames_, h_i, w_i = (len(tf)/bin_size,)+tf[0].shape
#    buffer_mean=np.zeros((bin_size,h_i,w_i)).astype(np.float32)
#    means_partials=np.zeros((np.ceil(len(tf)/bin_size)+1,h_i,w_i)).astype(np.float32)
#
#
#    ms_w = max_shift_w
#    ms_h = max_shift_h
#    if multicolor:
#        template=np.median(tf.asarray(slice(0,100,1))[:,:,:,0],0)
#    else:
#        template=np.median(tf.asarray(slice(0,100,1)),0)
#
#    to_remove=0
#    if np.percentile(template, 8) < - 0.1:
#        print('Pixels averages are too negative for template. Removing 1 percentile.')
#        to_remove=np.percentile(template,1)
#        template=template-to_remove
#
#    means_partials[count_part]=template
#
#    template=template[ms_h:h_i-ms_h,ms_w:w_i-ms_w].astype(np.float32)
#    h, w = template.shape      # template width and height
#
#
#    #% run algorithm, press q to stop it
#    shifts=[];   # store the amount of shift in each frame
#    xcorrs=[];
#    for count,page in enumerate(tf):
#
#        if count%bin_size==0 and count>0:
#
#            print 'means_partials'
#            count_part+=1
#            means_partials[count_part]=np.mean(buffer_mean,0)
# buffer_mean=np.zeros((bin_size,)+tf[0].shape).astype()
#            template=np.mean(means_partials[:count_part],0)[ms_h:h_i-ms_h,ms_w:w_i-ms_w]
#        if multicolor:
#            buffer_mean[count%bin_size]=page.asarray()[:,:,0]-to_remove
#        else:
#            buffer_mean[count%bin_size]=page.asarray()-to_remove
#
#        res = cv2.matchTemplate(buffer_mean[count%bin_size],template,cv2.TM_CCORR_NORMED)
#        top_left = cv2.minMaxLoc(res)[3]
#
#        avg_corr=np.mean(res);
#        sh_y,sh_x = top_left
#        bottom_right = (top_left[0] + w, top_left[1] + h)
#
#        if (0 < top_left[1] < 2 * ms_h-1) & (0 < top_left[0] < 2 * ms_w-1):
#             # if max is internal, check for subpixel shift using gaussian
#             # peak registration
#             log_xm1_y = np.log(res[sh_x-1,sh_y]);
#             log_xp1_y = np.log(res[sh_x+1,sh_y]);
#             log_x_ym1 = np.log(res[sh_x,sh_y-1]);
#             log_x_yp1 = np.log(res[sh_x,sh_y+1]);
#             four_log_xy = 4*np.log(res[sh_x,sh_y]);
#
#             sh_x_n = -(sh_x - ms_h + (log_xm1_y - log_xp1_y) / (2 * log_xm1_y - four_log_xy + 2 * log_xp1_y))
#             sh_y_n = -(sh_y - ms_w + (log_x_ym1 - log_x_yp1) / (2 * log_x_ym1 - four_log_xy + 2 * log_x_yp1))
#        else:
#             sh_x_n = -(sh_x - ms_h)
#             sh_y_n = -(sh_y - ms_w)
#
#        M = np.float32([[1,0,sh_y_n],[0,1,sh_x_n]])
#        buffer_mean[count%bin_size]= cv2.warpAffine(buffer_mean[count%bin_size],M,(w_i,h_i),flags=cv2.INTER_LINEAR)
#        if show_movie:
#            cv2.imshow('frame',(buffer_mean[count%bin_size])*1./300)
#            cv2.waitKey(int(1./100*1000))
#        shifts.append([sh_x_n,sh_y_n])
#        xcorrs.append([avg_corr])
#        print count
#
##        mean_online=mean_online*count*1./(count + 1) + 1./(count + 1)*buffer_mean[count]
#
#        count+=1

#%% NON RIGID
#import scipy
# chone=cm.load('/Users/agiovann/Documents/MATLAB/Motion_Correction/M_FLUO_1.tif',fr=15)
# chone=chone[:,8:-8,8:-8]
# T=np.median(chone,axis=0)
#Nbasis = 8
#minIters = 5
#
# linear b-splines
#knots = np.linspace(1,np.shape(T)[0],Nbasis+1);
#knots = np.hstack([knots[0]-(knots[1]-knots[0]),knots,knots[-1]+(knots[-1]-knots[-2])]);
#
# weights=knots[:-2]
# order=len(knots)-len(weights)-1
#
# x=range(T.shape[0])
#
#B = np.zeros((len(x),len(weights)))
# for ii in range(len(knots)-order-1):
#    B[:,ii] = bin(this.knots,ii,this.order,x);
# end
#
# spl = fastBSpline(knots,knots(1:end-2))
#
#
# B = spl.getBasis((1:size(T,1))');
# Tnorm = T(:)-mean(T(:));
# Tnorm = Tnorm/sqrt(sum(Tnorm.^2));
#B = full(B);
#
# lambda = .0001*median(T(:))^2;
# theI = (eye(Nbasis+1)*lambda);
#
# Bi = B(:,1:end-1).*B(:,2:end);
# allBs = [B.^2,Bi];
#[xi,yi] = meshgrid(1:size(T,2),1:size(T,1));

#%%
# def doLucasKanade_singleFrame(T, I, B, allBs, xi, yi, theI, Tnorm, nBasis=4, minIters=5):
#
#    maxIters = 50
#    deltacorr = 0.0005
#
#    _ , w = np.shape(T)
#
#    #Find optimal image warp via Lucas Kanade
#    c0 = mycorr(I(:), Tnorm);
#
#    for ii = 1:maxIters
# %Displaced template
##        Dx = repmat((B*dpx), 1, w);
##        Dy = repmat((B*dpy), 1, w);
#
#        Id = interp2(I, xi, yi, 'linear', 0);
#
#        %gradient
#        [dTx, dTy] = imgradientxy(Id, 'centraldifference');
#        dTx(:, [1, ]) = 0;
#        dTy([1, ], :) = 0;
#
#        if ii > minIters
#            c = mycorr(Id(:), Tnorm);
#            if c - c0 < deltacorr && ii > 1
#                break;
#
#            c0 = c;
#
#
#        del = T - Id;
#
#        %special trick for g (easy)
#        gx = B'*sum(del.*dTx, 2);
#        gy = B'*sum(del.*dTy, 2);
#
#        %special trick for H - harder
#        Hx = constructH(allBs'*sum(dTx.^2,2), nBasis+1) + theI;
#        Hy = constructH(allBs'*sum(dTy.^2,2), nBasis+1) + theI;
#
#        dpx = Hx\gx;
#        dpy = Hy\gy;
#
#    return [Id, dpx, dpy]
#
##         dpx = dpx + damping*dpx_;
##         dpy = dpy + damping*dpy_;
#
#
#
# function thec = mycorr(A,B)
#    meanA = mean(A(:));
#    A = A(:) - meanA;
#    A = A / sqrt(sum(A.^2));
#    thec = A'*B;
#
#
# function H2 = constructH(Hd,ns)
#%     H2d1 = Hd(1:ns)';
#%     H2d2 = [Hd(ns+1:);0]';
#%     H2d3 = [0;Hd(ns+1:)]';
#%
#%     if isa(Hd, 'gpuArray')
#%         H2 = gpuArray.zeros(ns);
#%     else
#%         H2 = zeros(ns);
#%
#%
#%     H2((0:ns-1)*ns+(1:ns)) = H2d1;
#%     H2(((1:ns-1)*ns+(1:ns-1))) = H2d2(1:-1);
#%     H2(((0:ns-2)*ns+(1:ns-1))+1) = H2d3(2:);
#
#    if isa(Hd, 'gpuArray')
#        H2 = gpuArray.zeros(ns);
#    else
#        H2 = zeros(ns);
#
#
#    H2((0:ns-1)*ns+(1:ns)) = Hd(1:ns)';
#    H2(((1:ns-1)*ns+(1:ns-1))) = Hd(ns+1:)';
#    H2(((0:ns-2)*ns+(1:ns-1))+1) = Hd(ns+1:)';
#%%
def process_movie_parallel(arg_in):
    #todo: todocument
    fname, fr, margins_out, template, max_shift_w, max_shift_h, remove_blanks, apply_smooth, save_hdf5 = arg_in

    if template is not None:
        if isinstance(template, basestring):
            if os.path.exists(template):
                template = cm.load(template, fr=1)
            else:
                raise Exception('Path to template does not exist:' + template)

    type_input = str(type(fname))
    if 'movie' in type_input:
        #        print((type(fname)))
        Yr = fname

    elif 'ndarray' in type_input:
        Yr = cm.movie(np.array(fname, dtype=np.float32), fr=fr)
    elif isinstance(fname, basestring):
        Yr = cm.load(fname, fr=fr)
    else:
        raise Exception('Unkown input type:' + type_input)

    if Yr.ndim > 1:
        #        print('loaded')
        if apply_smooth:
            #            print('applying smoothing')
            Yr = Yr.bilateral_blur_2D(
                diameter=10, sigmaColor=10000, sigmaSpace=0)

#        print('Remove BL')
        if margins_out != 0:
            Yr = Yr[:, margins_out:-margins_out, margins_out:-
                    margins_out]  # borders create troubles

#        print('motion correcting')

        Yr, shifts, xcorrs, template = Yr.motion_correct(max_shift_w=max_shift_w, max_shift_h=max_shift_h,
                                                         method='opencv', template=template, remove_blanks=remove_blanks)

        if ('movie' in type_input) or ('ndarray' in type_input):
            #            print('Returning Values')
            return Yr, shifts, xcorrs, template

        else:

            #            print('median computing')
            template = Yr.bin_median()
#            print('saving')
            idx_dot = len(fname.split('.')[-1])
            if save_hdf5:
                Yr.save(fname[:-idx_dot] + 'hdf5')
#            print('saving 2')
            np.savez(fname[:-idx_dot] + 'npz', shifts=shifts,
                     xcorrs=xcorrs, template=template)
#            print('deleting')
            del Yr
#            print('done!')
            return fname[:-idx_dot]
    else:
        return None


#%%
def motion_correct_parallel(file_names, fr=10, template=None, margins_out=0,
                            max_shift_w=5, max_shift_h=5, remove_blanks=False, apply_smooth=False, dview=None, save_hdf5=True):
    """motion correct many movies usingthe ipyparallel cluster

    Parameters:
    ----------
    file_names: list of strings
        names of he files to be motion corrected

    fr: double
        fr parameters for calcblitz movie

    margins_out: int
        number of pixels to remove from the borders

    Returns:
    ------
    base file names of the motion corrected files

    Raise:
    -----
    Empty Exception
    """
    args_in = []
    for file_idx, f in enumerate(file_names):
        if type(template) is list:
            args_in.append((f, fr, margins_out, template[file_idx], max_shift_w, max_shift_h,
                            remove_blanks, apply_smooth, save_hdf5))
        else:
            args_in.append((f, fr, margins_out, template, max_shift_w,
                            max_shift_h, remove_blanks, apply_smooth, save_hdf5))

    try:
        if dview is not None:
            if 'multiprocessing' in str(type(dview)):
                file_res = dview.map_async(
                    process_movie_parallel, args_in).get(4294967)
            else:
                file_res = dview.map_sync(process_movie_parallel, args_in)
                dview.results.clear()
        else:
            file_res = list(map(process_movie_parallel, args_in))

    except:
        try:
            if (dview is not None) and 'multiprocessing' not in str(type(dview)):
                dview.results.clear()

        except UnboundLocalError:
            print('could not close client')

        raise

    return file_res

#%%


def _upsampled_dft(data, upsampled_region_size,
                   upsample_factor=1, axis_offsets=None):
    """
    adapted from SIMA (https://github.com/losonczylab) and the scikit-image (http://scikit-image.org/) package.

    Unless otherwise specified by LICENSE.txt files in individual
    directories, all code is

    Copyright (C) 2011, the scikit-image team
    All rights reserved.

    Redistribution and use in source and binary forms, with or without
    modification, are permitted provided that the following conditions are
    met:

     1. Redistributions of source code must retain the above copyright
        notice, this list of conditions and the following disclaimer.
     2. Redistributions in binary form must reproduce the above copyright
        notice, this list of conditions and the following disclaimer in
        the documentation and/or other materials provided with the
        distribution.
     3. Neither the name of skimage nor the names of its contributors may be
        used to endorse or promote products derived from this software without
        specific prior written permission.

    THIS SOFTWARE IS PROVIDED BY THE AUTHOR ``AS IS'' AND ANY EXPRESS OR
    IMPLIED WARRANTIES, INCLUDING, BUT NOT LIMITED TO, THE IMPLIED
    WARRANTIES OF MERCHANTABILITY AND FITNESS FOR A PARTICULAR PURPOSE ARE
    DISCLAIMED. IN NO EVENT SHALL THE AUTHOR BE LIABLE FOR ANY DIRECT,
    INDIRECT, INCIDENTAL, SPECIAL, EXEMPLARY, OR CONSEQUENTIAL DAMAGES
    (INCLUDING, BUT NOT LIMITED TO, PROCUREMENT OF SUBSTITUTE GOODS OR
    SERVICES; LOSS OF USE, DATA, OR PROFITS; OR BUSINESS INTERRUPTION)
    HOWEVER CAUSED AND ON ANY THEORY OF LIABILITY, WHETHER IN CONTRACT,
    STRICT LIABILITY, OR TORT (INCLUDING NEGLIGENCE OR OTHERWISE) ARISING
    IN ANY WAY OUT OF THE USE OF THIS SOFTWARE, EVEN IF ADVISED OF THE
    POSSIBILITY OF SUCH DAMAGE.

    Upsampled DFT by matrix multiplication.

    This code is intended to provide the same result as if the following
    operations were performed:
        - Embed the array "data" in an array that is ``upsample_factor`` times
          larger in each dimension.  ifftshift to bring the center of the
          image to (1,1).
        - Take the FFT of the larger array.
        - Extract an ``[upsampled_region_size]`` region of the result, starting
          with the ``[axis_offsets+1]`` element.

    It achieves this result by computing the DFT in the output array without
    the need to zeropad. Much faster and memory efficient than the zero-padded
    FFT approach if ``upsampled_region_size`` is much smaller than
    ``data.size * upsample_factor``.

    Parameters:
    ----------
    data : 2D ndarray
        The input data array (DFT of original data) to upsample.

    upsampled_region_size : integer or tuple of integers, optional
        The size of the region to be sampled.  If one integer is provided, it
        is duplicated up to the dimensionality of ``data``.

    upsample_factor : integer, optional
        The upsampling factor.  Defaults to 1.

    axis_offsets : tuple of integers, optional
        The offsets of the region to be sampled.  Defaults to None (uses
        image center)

    Returns:
    -------
    output : 2D ndarray
            The upsampled DFT of the specified region.
    """
    # if people pass in an integer, expand it to a list of equal-sized sections
    if not hasattr(upsampled_region_size, "__iter__"):
        upsampled_region_size = [upsampled_region_size, ] * data.ndim
    else:
        if len(upsampled_region_size) != data.ndim:
            raise ValueError("shape of upsampled region sizes must be equal "
                             "to input data's number of dimensions.")

    if axis_offsets is None:
        axis_offsets = [0, ] * data.ndim
    else:
        if len(axis_offsets) != data.ndim:
            raise ValueError("number of axis offsets must be equal to input "
                             "data's number of dimensions.")

    col_kernel = np.exp(
        (-1j * 2 * np.pi / (data.shape[1] * upsample_factor)) *
        (ifftshift(np.arange(data.shape[1]))[:, None] -
         np.floor(old_div(data.shape[1], 2))).dot(
             np.arange(upsampled_region_size[1])[None, :] - axis_offsets[1])
    )
    row_kernel = np.exp(
        (-1j * 2 * np.pi / (data.shape[0] * upsample_factor)) *
        (np.arange(upsampled_region_size[0])[:, None] - axis_offsets[0]).dot(
            ifftshift(np.arange(data.shape[0]))[None, :] -
            np.floor(old_div(data.shape[0], 2)))
    )

    if data.ndim > 2:
        pln_kernel = np.exp(
        (-1j * 2 * np.pi / (data.shape[2] * upsample_factor)) *
        (np.arange(upsampled_region_size[2])[:, None] - axis_offsets[2]).dot(
                ifftshift(np.arange(data.shape[2]))[None, :] -
                np.floor(old_div(data.shape[2], 2))))

    # output = np.tensordot(np.tensordot(row_kernel,data,axes=[1,0]),col_kernel,axes=[1,0])
    output = np.tensordot(row_kernel, data, axes = [1,0])
    output = np.tensordot(output, col_kernel, axes = [1,0])

    if data.ndim > 2:
        #import pdb
        #pdb.set_trace()
        output = np.tensordot(output, pln_kernel, axes = [1,1])
    #output = row_kernel.dot(data).dot(col_kernel)
    return output


def _compute_phasediff(cross_correlation_max):
    """
    Compute global phase difference between the two images (should be zero if images are non-negative).

    Parameters:
    ----------
    cross_correlation_max : complex
        The complex value of the cross correlation at its maximum point.
    """
    return np.arctan2(cross_correlation_max.imag, cross_correlation_max.real)


def _compute_error(cross_correlation_max, src_amp, target_amp):
    """
    Compute RMS error metric between ``src_image`` and ``target_image``.

    Parameters:
    ----------
    cross_correlation_max : complex
        The complex value of the cross correlation at its maximum point.

    src_amp : float
        The normalized average image intensity of the source image

    target_amp : float
        The normalized average image intensity of the target image
    """
    error = 1.0 - cross_correlation_max * cross_correlation_max.conj() /\
        (src_amp * target_amp)
    return np.sqrt(np.abs(error))

def init_cuda_process():
    """
    Initialize a PyCUDA context at global scope so that it can be accessed
    from processes when using multithreading
    """
    global cudactx

    cudadrv.init()
    dev = cudadrv.Device(0)
    cudactx = dev.make_context()
    atexit.register(cudactx.pop)


def close_cuda_process(n):
    """
    Cleanup cuda process
    """

    import skcuda.misc as cudamisc
    try:
        cudamisc.done_context(cudactx)
    except:
        pass

#%%

def register_translation_3d(src_image, target_image, space = "real",
                            shifts_lb = None, shifts_ub = None,
                            max_shifts = [10,10,10], upsample_factor = 1):

    """
    Simple script for registering translation in 3D using an FFT approach.
    """

    # images must be the same shape
    if src_image.shape != target_image.shape:
        raise ValueError("Error: images must really be same size for "
                         "register_translation")

    # assume complex data is already in Fourier space
    if space.lower() == 'fourier':
        src_freq = src_image
        target_freq = target_image
    # real data needs to be fft'd.
    elif space.lower() == 'real':
        src_image_cpx = np.array(
            src_image, dtype=np.complex64, copy=False)
        target_image_cpx = np.array(
            target_image, dtype=np.complex64, copy=False)
        src_freq = np.fft.fftn(src_image_cpx)
        target_freq = np.fft.fftn(target_image_cpx)

    shape = src_freq.shape
    image_product = src_freq * target_freq.conj()
    cross_correlation = np.fft.ifftn(image_product)
    CCmax = cross_correlation.max()
    new_cross_corr = np.abs(cross_correlation)
    del cross_correlation

    if (shifts_lb is not None) or (shifts_ub is not None):

        if (shifts_lb[0] < 0) and (shifts_ub[0] >= 0):
            new_cross_corr[shifts_ub[0]:shifts_lb[0], :, :] = 0
        else:
            new_cross_corr[:shifts_lb[0], :, :] = 0
            new_cross_corr[shifts_ub[0]:, :, :] = 0

        if (shifts_lb[1] < 0) and (shifts_ub[1] >= 0):
            new_cross_corr[:, shifts_ub[1]:shifts_lb[1], :] = 0
        else:
            new_cross_corr[:, :shifts_lb[1], :] = 0
            new_cross_corr[:, shifts_ub[1]:, :] = 0

        if (shifts_lb[2] < 0) and (shifts_ub[2] >= 0):
            new_cross_corr[:, :, shifts_ub[2]:shifts_lb[2]] = 0
        else:
            new_cross_corr[:, :, :shifts_lb[2]] = 0
            new_cross_corr[:, :, shifts_ub[2]:] = 0
    else:
        new_cross_corr[max_shifts[0]:-max_shifts[0], :, :] = 0
        new_cross_corr[:, max_shifts[1]:-max_shifts[1], :] = 0
        new_cross_corr[:, :, max_shifts[2]:-max_shifts[2]] = 0

    maxima = np.unravel_index(np.argmax(new_cross_corr), new_cross_corr.shape)
    midpoints = np.array([np.fix(axis_size//2) for axis_size in shape])

    shifts = np.array(maxima, dtype=np.float32)
    shifts[shifts > midpoints] -= np.array(shape)[shifts > midpoints]

    if upsample_factor > 1:

        shifts = old_div(np.round(shifts * upsample_factor), upsample_factor)
        upsampled_region_size = np.ceil(upsample_factor * 1.5)
        # Center of output array at dftshift + 1
        dftshift = np.fix(old_div(upsampled_region_size, 2.0))
        upsample_factor = np.array(upsample_factor, dtype=np.float64)
        normalization = (src_freq.size * upsample_factor ** 2)
        # Matrix multiply DFT around the current shift estimate
        sample_region_offset = dftshift - shifts * upsample_factor

        cross_correlation = _upsampled_dft(image_product.conj(),
                                           upsampled_region_size,
                                           upsample_factor,
                                           sample_region_offset).conj()
        cross_correlation /= normalization
        # Locate maximum and map back to original pixel grid
        maxima = np.array(np.unravel_index(
            np.argmax(np.abs(cross_correlation)),
            cross_correlation.shape),
            dtype=np.float64)
        maxima -= dftshift
        shifts = shifts + old_div(maxima, upsample_factor)
        CCmax = cross_correlation.max()

    for dim in range(src_freq.ndim):
        if shape[dim] == 1:
            shifts[dim] = 0

    return shifts, src_freq, _compute_phasediff(CCmax)

#%%

def register_translation(src_image, target_image, upsample_factor=1,
                         space="real", shifts_lb=None, shifts_ub=None, max_shifts=(10, 10),
                         use_cuda=False):
    """

    adapted from SIMA (https://github.com/losonczylab) and the
    scikit-image (http://scikit-image.org/) package.


    Unless otherwise specified by LICENSE.txt files in individual
    directories, all code is

    Copyright (C) 2011, the scikit-image team
    All rights reserved.

    Redistribution and use in source and binary forms, with or without
    modification, are permitted provided that the following conditions are
    met:

     1. Redistributions of source code must retain the above copyright
        notice, this list of conditions and the following disclaimer.
     2. Redistributions in binary form must reproduce the above copyright
        notice, this list of conditions and the following disclaimer in
        the documentation and/or other materials provided with the
        distribution.
     3. Neither the name of skimage nor the names of its contributors may be
        used to endorse or promote products derived from this software without
        specific prior written permission.

    THIS SOFTWARE IS PROVIDED BY THE AUTHOR ``AS IS'' AND ANY EXPRESS OR
    IMPLIED WARRANTIES, INCLUDING, BUT NOT LIMITED TO, THE IMPLIED
    WARRANTIES OF MERCHANTABILITY AND FITNESS FOR A PARTICULAR PURPOSE ARE
    DISCLAIMED. IN NO EVENT SHALL THE AUTHOR BE LIABLE FOR ANY DIRECT,
    INDIRECT, INCIDENTAL, SPECIAL, EXEMPLARY, OR CONSEQUENTIAL DAMAGES
    (INCLUDING, BUT NOT LIMITED TO, PROCUREMENT OF SUBSTITUTE GOODS OR
    SERVICES; LOSS OF USE, DATA, OR PROFITS; OR BUSINESS INTERRUPTION)
    HOWEVER CAUSED AND ON ANY THEORY OF LIABILITY, WHETHER IN CONTRACT,
    STRICT LIABILITY, OR TORT (INCLUDING NEGLIGENCE OR OTHERWISE) ARISING
    IN ANY WAY OUT OF THE USE OF THIS SOFTWARE, EVEN IF ADVISED OF THE
    POSSIBILITY OF SUCH DAMAGE.
    Efficient subpixel image translation registration by cross-correlation.

    This code gives the same precision as the FFT upsampled cross-correlation
    in a fraction of the computation time and with reduced memory requirements.
    It obtains an initial estimate of the cross-correlation peak by an FFT and
    then refines the shift estimation by upsampling the DFT only in a small
    neighborhood of that estimate by means of a matrix-multiply DFT.

    Parameters:
    ----------
    src_image : ndarray
        Reference image.

    target_image : ndarray
        Image to register.  Must be same dimensionality as ``src_image``.

    upsample_factor : int, optional
        Upsampling factor. Images will be registered to within
        ``1 / upsample_factor`` of a pixel. For example
        ``upsample_factor == 20`` means the images will be registered
        within 1/20th of a pixel.  Default is 1 (no upsampling)

    space : string, one of "real" or "fourier"
        Defines how the algorithm interprets input data.  "real" means data
        will be FFT'd to compute the correlation, while "fourier" data will
        bypass FFT of input data.  Case insensitive.

    use_cuda : bool, optional
        Use skcuda.fft (if available). Default: False

    Returns:
    -------
    shifts : ndarray
        Shift vector (in pixels) required to register ``target_image`` with
        ``src_image``.  Axis ordering is consistent with numpy (e.g. Z, Y, X)

    error : float
        Translation invariant normalized RMS error between ``src_image`` and
        ``target_image``.

    phasediff : float
        Global phase difference between the two images (should be
        zero if images are non-negative).

    Raise:
    ------
     NotImplementedError("Error: register_translation only supports "
                                  "subpixel registration for 2D images")

     ValueError("Error: images must really be same size for "
                         "register_translation")

     ValueError("Error: register_translation only knows the \"real\" "
                         "and \"fourier\" values for the ``space`` argument.")

    References:
    ----------
    .. [1] Manuel Guizar-Sicairos, Samuel T. Thurman, and James R. Fienup,
           "Efficient subpixel image registration algorithms,"
           Optics Letters 33, 156-158 (2008).
    """
    # images must be the same shape
    if src_image.shape != target_image.shape:
        raise ValueError("Error: images must really be same size for "
                         "register_translation")

    # only 2D data makes sense right now
    if src_image.ndim != 2 and upsample_factor > 1:
        raise NotImplementedError("Error: register_translation only supports "
                                  "subpixel registration for 2D images")

    if HAS_CUDA and use_cuda:
        from skcuda.fft import Plan
        from skcuda.fft import fft as cudafft
        from skcuda.fft import ifft as cudaifft
        try:
            cudactx
        except NameError:
            init_cuda_process()

    # assume complex data is already in Fourier space
    if space.lower() == 'fourier':
        src_freq = src_image
        target_freq = target_image
    # real data needs to be fft'd.
    elif space.lower() == 'real':
        if HAS_CUDA and use_cuda:
            # src_image_cpx = np.array(src_image, dtype=np.complex128, copy=False)
            # target_image_cpx = np.array(target_image, dtype=np.complex128, copy=False)

            image_gpu = gpuarray.to_gpu(np.stack((src_image, target_image)).astype(np.complex128))
            freq_gpu = gpuarray.empty((2, src_image.shape[0], src_image.shape[1]), dtype=np.complex128)
            # src_image_gpu = gpuarray.to_gpu(src_image_cpx)
            # src_freq_gpu = gpuarray.empty(src_image_cpx.shape, np.complex128)

            # target_image_gpu = gpuarray.to_gpu(target_image_cpx)
            # target_freq_gpu = gpuarray.empty(target_image_cpx.shape, np.complex128)

            plan = Plan(src_image.shape, np.complex128, np.complex128, batch=2)
            # cudafft(src_image_gpu, src_freq_gpu, plan, scale=True)
            # cudafft(target_image_gpu, target_freq_gpu, plan, scale=True)
            cudafft(image_gpu, freq_gpu, plan, scale=True)
            # src_freq = src_freq_gpu.get()
            # target_freq = target_freq_gpu.get()
            freq = freq_gpu.get()
            src_freq = freq[0, :, :]
            target_freq = freq[1, :, :]

            # del(src_image_gpu)
            # del(src_freq_gpu)
            # del(target_image_gpu)
            # del(target_freq_gpu)
            del(image_gpu)
            del(freq_gpu)
        elif opencv:
            src_freq_1 = fftn(
                src_image, flags=cv2.DFT_COMPLEX_OUTPUT + cv2.DFT_SCALE)
            src_freq = src_freq_1[:, :, 0] + 1j * src_freq_1[:, :, 1]
            src_freq = np.array(src_freq, dtype=np.complex128, copy=False)
            target_freq_1 = fftn(
                target_image, flags=cv2.DFT_COMPLEX_OUTPUT + cv2.DFT_SCALE)
            target_freq = target_freq_1[:, :, 0] + 1j * target_freq_1[:, :, 1]
            target_freq = np.array(
                target_freq, dtype=np.complex128, copy=False)
        else:
            src_image_cpx = np.array(
                src_image, dtype=np.complex128, copy=False)
            target_image_cpx = np.array(
                target_image, dtype=np.complex128, copy=False)
            src_freq = np.fft.fftn(src_image_cpx)
            target_freq = fftn(target_image_cpx)

    else:
        raise ValueError("Error: register_translation only knows the \"real\" "
                         "and \"fourier\" values for the ``space`` argument.")

    # Whole-pixel shift - Compute cross-correlation by an IFFT
    shape = src_freq.shape
    image_product = src_freq * target_freq.conj()
    if HAS_CUDA and use_cuda:
        image_product_gpu = gpuarray.to_gpu(image_product)
        cross_correlation_gpu = gpuarray.empty(
            image_product.shape, np.complex128)
        iplan = Plan(image_product.shape, np.complex128, np.complex128)
        cudaifft(image_product_gpu, cross_correlation_gpu, iplan, scale=True)
        cross_correlation = cross_correlation_gpu.get()
    elif opencv:

        image_product_cv = np.dstack(
            [np.real(image_product), np.imag(image_product)])
        cross_correlation = fftn(
            image_product_cv, flags=cv2.DFT_INVERSE + cv2.DFT_SCALE)
        cross_correlation = cross_correlation[:,
                                              :, 0] + 1j * cross_correlation[:, :, 1]
    else:
        cross_correlation = ifftn(image_product)

    # Locate maximum
    new_cross_corr = np.abs(cross_correlation)

    if (shifts_lb is not None) or (shifts_ub is not None):

        if (shifts_lb[0] < 0) and (shifts_ub[0] >= 0):
            new_cross_corr[shifts_ub[0]:shifts_lb[0], :] = 0
        else:
            new_cross_corr[:shifts_lb[0], :] = 0
            new_cross_corr[shifts_ub[0]:, :] = 0

        if (shifts_lb[1] < 0) and (shifts_ub[1] >= 0):
            new_cross_corr[:, shifts_ub[1]:shifts_lb[1]] = 0
        else:
            new_cross_corr[:, :shifts_lb[1]] = 0
            new_cross_corr[:, shifts_ub[1]:] = 0
    else:

        new_cross_corr[max_shifts[0]:-max_shifts[0], :] = 0

        new_cross_corr[:, max_shifts[1]:-max_shifts[1]] = 0

    maxima = np.unravel_index(np.argmax(new_cross_corr),
                              cross_correlation.shape)
    midpoints = np.array([np.fix(old_div(axis_size, 2))
                          for axis_size in shape])

    shifts = np.array(maxima, dtype=np.float64)
    shifts[shifts > midpoints] -= np.array(shape)[shifts > midpoints]

    if upsample_factor == 1:

        src_amp = old_div(np.sum(np.abs(src_freq) ** 2), src_freq.size)
        target_amp = old_div(
            np.sum(np.abs(target_freq) ** 2), target_freq.size)
        CCmax = cross_correlation.max()
    # If upsampling > 1, then refine estimate with matrix multiply DFT
    else:
        # Initial shift estimate in upsampled grid
        shifts = old_div(np.round(shifts * upsample_factor), upsample_factor)
        upsampled_region_size = np.ceil(upsample_factor * 1.5)
        # Center of output array at dftshift + 1
        dftshift = np.fix(old_div(upsampled_region_size, 2.0))
        upsample_factor = np.array(upsample_factor, dtype=np.float64)
        normalization = (src_freq.size * upsample_factor ** 2)
        # Matrix multiply DFT around the current shift estimate
        sample_region_offset = dftshift - shifts * upsample_factor

        cross_correlation = _upsampled_dft(image_product.conj(),
                                           upsampled_region_size,
                                           upsample_factor,
                                           sample_region_offset).conj()
        cross_correlation /= normalization
        # Locate maximum and map back to original pixel grid
        maxima = np.array(np.unravel_index(
            np.argmax(np.abs(cross_correlation)),
            cross_correlation.shape),
            dtype=np.float64)
        maxima -= dftshift
        shifts = shifts + old_div(maxima, upsample_factor)
        CCmax = cross_correlation.max()
        src_amp = _upsampled_dft(src_freq * src_freq.conj(),
                                 1, upsample_factor)[0, 0]
        src_amp /= normalization
        target_amp = _upsampled_dft(target_freq * target_freq.conj(),
                                    1, upsample_factor)[0, 0]
        target_amp /= normalization

    # If its only one row or column the shift along that dimension has no
    # effect. We set to zero.
    for dim in range(src_freq.ndim):
        if shape[dim] == 1:
            shifts[dim] = 0

    return shifts, src_freq, _compute_phasediff(CCmax)

#%%


#def apply_shifts_dft(src_freq, shifts, diffphase, is_freq=True, border_nan=False):
#    """
#    adapted from SIMA (https://github.com/losonczylab) and the
#    scikit-image (http://scikit-image.org/) package.
#
#
#    Unless otherwise specified by LICENSE.txt files in individual
#    directories, all code is
#
#    Copyright (C) 2011, the scikit-image team
#    All rights reserved.
#
#    Redistribution and use in source and binary forms, with or without
#    modification, are permitted provided that the following conditions are
#    met:
#
#     1. Redistributions of source code must retain the above copyright
#        notice, this list of conditions and the following disclaimer.
#     2. Redistributions in binary form must reproduce the above copyright
#        notice, this list of conditions and the following disclaimer in
#        the documentation and/or other materials provided with the
#        distribution.
#     3. Neither the name of skimage nor the names of its contributors may be
#        used to endorse or promote products derived from this software without
#        specific prior written permission.
#
#    THIS SOFTWARE IS PROVIDED BY THE AUTHOR ``AS IS'' AND ANY EXPRESS OR
#    IMPLIED WARRANTIES, INCLUDING, BUT NOT LIMITED TO, THE IMPLIED
#    WARRANTIES OF MERCHANTABILITY AND FITNESS FOR A PARTICULAR PURPOSE ARE
#    DISCLAIMED. IN NO EVENT SHALL THE AUTHOR BE LIABLE FOR ANY DIRECT,
#    INDIRECT, INCIDENTAL, SPECIAL, EXEMPLARY, OR CONSEQUENTIAL DAMAGES
#    (INCLUDING, BUT NOT LIMITED TO, PROCUREMENT OF SUBSTITUTE GOODS OR
#    SERVICES; LOSS OF USE, DATA, OR PROFITS; OR BUSINESS INTERRUPTION)
#    HOWEVER CAUSED AND ON ANY THEORY OF LIABILITY, WHETHER IN CONTRACT,
#    STRICT LIABILITY, OR TORT (INCLUDING NEGLIGENCE OR OTHERWISE) ARISING
#    IN ANY WAY OUT OF THE USE OF THIS SOFTWARE, EVEN IF ADVISED OF THE
#    POSSIBILITY OF SUCH DAMAGE.
#    apply shifts using inverse dft
#    src_freq: ndarray
#        if is_freq it is fourier transform image else original image
#    shifts: shifts to apply
#    diffphase: comes from the register_translation output
#
#    """
#    shifts = shifts[::-1]
#    if not is_freq:
#        src_freq = np.dstack([np.real(src_freq), np.imag(src_freq)])
#        src_freq = fftn(src_freq, flags=cv2.DFT_COMPLEX_OUTPUT + cv2.DFT_SCALE)
#        src_freq = src_freq[:, :, 0] + 1j * src_freq[:, :, 1]
#        src_freq = np.array(src_freq, dtype=np.complex128, copy=False)
#
#    nc, nr = np.shape(src_freq)
#    Nr = ifftshift(np.arange(-np.fix(old_div(nr, 2.)),
#                             np.ceil(old_div(nr, 2.))))
#    Nc = ifftshift(np.arange(-np.fix(old_div(nc, 2.)),
#                             np.ceil(old_div(nc, 2.))))
#    Nr, Nc = np.meshgrid(Nr, Nc)
#
#    Greg = src_freq * \
#        np.exp(1j * 2 * np.pi *
#               (-shifts[0] * 1. * Nr / nr - shifts[1] * 1. * Nc / nc))
#    Greg = Greg.dot(np.exp(1j * diffphase))
#    Greg = np.dstack([np.real(Greg), np.imag(Greg)])
#    new_img = ifftn(Greg)[:, :, 0]
#    if border_nan:
#        max_w, max_h, min_w, min_h = 0, 0, 0, 0
#        max_h, max_w = np.ceil(np.maximum(
#            (max_h, max_w), shifts)).astype(np.int)
#        min_h, min_w = np.floor(np.minimum(
#            (min_h, min_w), shifts)).astype(np.int)
#        new_img[:max_h, :] = np.nan
#        if min_h < 0:
#            new_img[min_h:, :] = np.nan
#        new_img[:, :max_w] = np.nan
#        if min_w < 0:
#            new_img[:, min_w:] = np.nan
#
#    return new_img

def apply_shifts_dft(src_freq, shifts, diffphase, is_freq=True, border_nan=False):
    """
    adapted from SIMA (https://github.com/losonczylab) and the
    scikit-image (http://scikit-image.org/) package.


    Unless otherwise specified by LICENSE.txt files in individual
    directories, all code is

    Copyright (C) 2011, the scikit-image team
    All rights reserved.

    Redistribution and use in source and binary forms, with or without
    modification, are permitted provided that the following conditions are
    met:

     1. Redistributions of source code must retain the above copyright
        notice, this list of conditions and the following disclaimer.
     2. Redistributions in binary form must reproduce the above copyright
        notice, this list of conditions and the following disclaimer in
        the documentation and/or other materials provided with the
        distribution.
     3. Neither the name of skimage nor the names of its contributors may be
        used to endorse or promote products derived from this software without
        specific prior written permission.

    THIS SOFTWARE IS PROVIDED BY THE AUTHOR ``AS IS'' AND ANY EXPRESS OR
    IMPLIED WARRANTIES, INCLUDING, BUT NOT LIMITED TO, THE IMPLIED
    WARRANTIES OF MERCHANTABILITY AND FITNESS FOR A PARTICULAR PURPOSE ARE
    DISCLAIMED. IN NO EVENT SHALL THE AUTHOR BE LIABLE FOR ANY DIRECT,
    INDIRECT, INCIDENTAL, SPECIAL, EXEMPLARY, OR CONSEQUENTIAL DAMAGES
    (INCLUDING, BUT NOT LIMITED TO, PROCUREMENT OF SUBSTITUTE GOODS OR
    SERVICES; LOSS OF USE, DATA, OR PROFITS; OR BUSINESS INTERRUPTION)
    HOWEVER CAUSED AND ON ANY THEORY OF LIABILITY, WHETHER IN CONTRACT,
    STRICT LIABILITY, OR TORT (INCLUDING NEGLIGENCE OR OTHERWISE) ARISING
    IN ANY WAY OUT OF THE USE OF THIS SOFTWARE, EVEN IF ADVISED OF THE
    POSSIBILITY OF SUCH DAMAGE.
    apply shifts using inverse dft
    src_freq: ndarray
        if is_freq it is fourier transform image else original image
    shifts: shifts to apply
    diffphase: comes from the register_translation output

    """

    is3D = len(src_freq.shape) == 3
    if not is_freq:
        if is3D:
            src_freq = np.fft.fftn(src_freq)
        else:
            src_freq = np.dstack([np.real(src_freq), np.imag(src_freq)])
            src_freq = fftn(src_freq, flags=cv2.DFT_COMPLEX_OUTPUT + cv2.DFT_SCALE)
            src_freq = src_freq[:, :, 0] + 1j * src_freq[:, :, 1]
            src_freq = np.array(src_freq, dtype=np.complex128, copy=False)

    if not is3D:
        shifts = shifts[::-1]
        nc, nr = np.shape(src_freq)
        Nr = ifftshift(np.arange(-np.fix(old_div(nr, 2.)), np.ceil(old_div(nr, 2.))))
        Nc = ifftshift(np.arange(-np.fix(old_div(nc, 2.)), np.ceil(old_div(nc, 2.))))
        Nr, Nc = np.meshgrid(Nr, Nc)
        Greg = src_freq * np.exp(1j * 2 * np.pi *
                                 (-shifts[0] * 1. * Nr / nr - shifts[1] * 1. * Nc / nc))
    else:
        #shifts = np.array([*shifts[:-1][::-1],shifts[-1]])
        shifts = np.array(list(shifts[:-1][::-1]) + [shifts[-1]])
        nc, nr, nd = np.array(np.shape(src_freq), dtype=float)
        Nr = ifftshift(np.arange(-np.fix(nr / 2.), np.ceil(nr / 2.)))
        Nc = ifftshift(np.arange(-np.fix(nc / 2.), np.ceil(nc / 2.)))
        Nd = ifftshift(np.arange(-np.fix(nd / 2.), np.ceil(nd / 2.)))
        Nr, Nc, Nd = np.meshgrid(Nr, Nc, Nd)
        Greg = src_freq * np.exp(-1j * 2 * np.pi *
                                 (-shifts[0] * Nr / nr - shifts[1] * Nc / nc -
                                  shifts[2] * Nd / nd))

    Greg = Greg.dot(np.exp(1j * diffphase))
    if is3D:
        new_img = np.real(np.fft.ifftn(Greg))
    else:
        Greg = np.dstack([np.real(Greg), np.imag(Greg)])
        new_img = ifftn(Greg)[:, :, 0]
    if border_nan:
        max_w, max_h, min_w, min_h = 0, 0, 0, 0
        max_h, max_w = np.ceil(np.maximum((max_h, max_w), shifts[:2])).astype(np.int)
        min_h, min_w = np.floor(np.minimum((min_h, min_w), shifts[:2])).astype(np.int)
        if is3D:
            max_d = np.ceil(np.maximum(0, shifts[2])).astype(np.int)
            min_d = np.floor(np.minimum(0, shifts[2])).astype(np.int)
            new_img[:, :, :max_d] = np.nan
            if min_d < 0:
                new_img[:, :, min_d:] = np.nan
        new_img[:max_h, :] = np.nan
        if min_h < 0:
            new_img[min_h:, :] = np.nan
        new_img[:, :max_w] = np.nan
        if min_w < 0:
            new_img[:, min_w:] = np.nan

    return new_img


#%%
def sliding_window(image, overlaps, strides):
    """ efficiently and lazily slides a window across the image

     Parameters
     ----------

     img:ndarray 2D
         image that needs to be slices

     windowSize: tuple
         dimension of the patch

     strides: tuple
         stride in wach dimension

     Returns:
     -------
     iterator containing five items

     dim_1, dim_2 coordinates in the patch grid

     x, y: bottom border of the patch in the original matrix

     patch: the patch
     """
    windowSize = np.add(overlaps, strides)
    range_1 = list(range(
        0, image.shape[0] - windowSize[0], strides[0])) + [image.shape[0] - windowSize[0]]
    range_2 = list(range(
        0, image.shape[1] - windowSize[1], strides[1])) + [image.shape[1] - windowSize[1]]
    for dim_1, x in enumerate(range_1):
        for dim_2, y in enumerate(range_2):
            # yield the current window
            yield (dim_1, dim_2, x, y, image[x:x + windowSize[0], y:y + windowSize[1]])
#%%


def iqr(a):
    return np.percentile(a, 75) - np.percentile(a, 25)


#%%
def create_weight_matrix_for_blending(img, overlaps, strides):
    """ create a matrix that is used to normalize the intersection of the stiched patches

    Parameters:
    -----------
    img: original image, ndarray

    shapes, overlaps, strides:  tuples
        shapes, overlaps and strides of the patches

    Returns:
    --------
    weight_mat: normalizing weight matrix
    """
    shapes = np.add(strides, overlaps)

    max_grid_1, max_grid_2 = np.max(
        np.array([it[:2] for it in sliding_window(img, overlaps, strides)]), 0)

    for grid_1, grid_2, _, _, _ in sliding_window(img, overlaps, strides):

        weight_mat = np.ones(shapes)

        if grid_1 > 0:
            weight_mat[:overlaps[0], :] = np.linspace(
                0, 1, overlaps[0])[:, None]
        if grid_1 < max_grid_1:
            weight_mat[-overlaps[0]:,
                       :] = np.linspace(1, 0, overlaps[0])[:, None]
        if grid_2 > 0:
            weight_mat[:, :overlaps[1]] = weight_mat[:, :overlaps[1]
                                                     ] * np.linspace(0, 1, overlaps[1])[None, :]
        if grid_2 < max_grid_2:
            weight_mat[:, -overlaps[1]:] = weight_mat[:, -
                                                      overlaps[1]:] * np.linspace(1, 0, overlaps[1])[None, :]

        yield weight_mat


#%%
def low_pass_filter_space(img_orig, gSig_filt):
    ksize = tuple([(3 * i) // 2 * 2 + 1 for i in gSig_filt])
    # return cv2.GaussianBlur(img_orig, ksize=ksize, sigmaX=gSig_filt[0],sigmaY=gSig_filt[1], borderType=cv2.BORDER_REFLECT) \
    #                        - cv2.boxFilter(img_orig, ddepth=-1,ksize=ksize, borderType=cv2.BORDER_REFLECT, normalize = True)
    ker = cv2.getGaussianKernel(ksize[0], gSig_filt[0])
    ker2D = ker.dot(ker.T)
    nz = np.nonzero(ker2D >= ker2D[:, 0].max())
    zz = np.nonzero(ker2D < ker2D[:, 0].max())
    ker2D[nz] -= ker2D[nz].mean()
    ker2D[zz] = 0
    #ker -= ker.mean()
    # return cv2.sepFilter2D(np.array(img_orig,dtype=np.float32),-1,kernelX = ker, kernelY = ker, borderType=cv2.BORDER_REFLECT)
    return cv2.filter2D(np.array(img_orig, dtype=np.float32), -1, ker2D, borderType=cv2.BORDER_REFLECT)
#%%


def tile_and_correct(img, template, strides, overlaps, max_shifts, newoverlaps=None, newstrides=None, upsample_factor_grid=4,
                     upsample_factor_fft=10, show_movie=False, max_deviation_rigid=2, add_to_movie=0, shifts_opencv=False, gSig_filt=None,
                     use_cuda=False):
    """ perform piecewise rigid motion correction iteration, by
        1) dividing the FOV in patches
        2) motion correcting each patch separately
        3) upsampling the motion correction vector field
        4) stiching back together the corrected subpatches

    Parameters:
    -----------
    img: ndaarray 2D
        image to correct

    template: ndarray
        reference image

    strides: tuple
        strides of the patches in which the FOV is subdivided

    overlaps: tuple
        amount of pixel overlaping between patches along each dimension

    max_shifts: tuple
        max shifts in x and y

    newstrides:tuple
        strides between patches along each dimension when upsampling the vector fields

    newoverlaps:tuple
        amount of pixel overlaping between patches along each dimension when upsampling the vector fields

    upsample_factor_grid: int
        if newshapes or newstrides are not specified this is inferred upsampling by a constant factor the cvector field

    upsample_factor_fft: int
        resolution of fractional shifts

    show_movie: boolean whether to visualize the original and corrected frame during motion correction

    max_deviation_rigid: int
        maximum deviation in shifts of each patch from the rigid shift (should not be large)

    add_to_movie: if movie is too negative the correction might have some issues. In this case it is good to add values so that it is non negative most of the times

    filt_sig_size: tuple
        standard deviation and size of gaussian filter to center filter data in case of one photon imaging data

    use_cuda : bool, optional
        Use skcuda.fft (if available). Default: False
    """


#    if (add_to_movie != 0) and gSig_filt is not None:
#        raise Exception('When gSig_filt or gSiz_filt are used add_to_movie must be zero!')

    img = img.astype(np.float64).copy()
    template = template.astype(np.float64).copy()

    if gSig_filt is not None:

        img_orig = img.copy()
#        template_orig = template.copy()
        img = low_pass_filter_space(img_orig, gSig_filt)
        #cv2.GaussianBlur(img_orig, ksize=ksize, sigmaX=gSig_filt[0],sigmaY=gSig_filt[1], borderType=cv2.BORDER_REFLECT) \
#                            - cv2.boxFilter(img_orig, ddepth=-1,ksize=ksize, borderType=cv2.BORDER_REFLECT)
#        template = cv2.GaussianBlur(template_orig, ksize=ksize, sigmaX=gSig_filt[0],sigmaY=gSig_filt[1], borderType=cv2.BORDER_REFLECT) \
#                            - cv2.boxFilter(template_orig, ddepth=-1,ksize=ksize, borderType=cv2.BORDER_REFLECT)

    img = img + add_to_movie
    template = template + add_to_movie

    # compute rigid shifts
    rigid_shts, sfr_freq, diffphase = register_translation(
        img, template, upsample_factor=upsample_factor_fft, max_shifts=max_shifts, use_cuda=use_cuda)

    if max_deviation_rigid == 0:

        if shifts_opencv:
            if gSig_filt is not None:
                img = img_orig

            new_img = apply_shift_iteration(
                img, (-rigid_shts[0], -rigid_shts[1]), border_nan=False)

        else:

            if gSig_filt is not None:
                raise Exception(
                    'The use of FFT and filtering options have not been tested. Set opencv=True')

            new_img = apply_shifts_dft(
                sfr_freq, (-rigid_shts[0], -rigid_shts[1]), diffphase, border_nan=True)

        return new_img - add_to_movie, (-rigid_shts[0], -rigid_shts[1]), None, None
    else:
        # extract patches
        templates = [
            it[-1] for it in sliding_window(template, overlaps=overlaps, strides=strides)]
        xy_grid = [(it[0], it[1]) for it in sliding_window(
            template, overlaps=overlaps, strides=strides)]
        num_tiles = np.prod(np.add(xy_grid[-1], 1))
        imgs = [it[-1]
                for it in sliding_window(img, overlaps=overlaps, strides=strides)]
        dim_grid = tuple(np.add(xy_grid[-1], 1))

        if max_deviation_rigid is not None:

            lb_shifts = np.ceil(np.subtract(
                rigid_shts, max_deviation_rigid)).astype(int)
            ub_shifts = np.floor(
                np.add(rigid_shts, max_deviation_rigid)).astype(int)

        else:

            lb_shifts = None
            ub_shifts = None

        # extract shifts for each patch
        shfts_et_all = [register_translation(
            a, b, c, shifts_lb=lb_shifts, shifts_ub=ub_shifts, max_shifts=max_shifts, use_cuda=use_cuda) for a, b, c in zip(
            imgs, templates, [upsample_factor_fft] * num_tiles)]
        shfts = [sshh[0] for sshh in shfts_et_all]
        diffs_phase = [sshh[2] for sshh in shfts_et_all]

        # create a vector field
        shift_img_x = np.reshape(np.array(shfts)[:, 0], dim_grid)
        shift_img_y = np.reshape(np.array(shfts)[:, 1], dim_grid)
        diffs_phase_grid = np.reshape(np.array(diffs_phase), dim_grid)

        # create automatically upsample parameters if not passed
        if newoverlaps is None:
            newoverlaps = overlaps
        if newstrides is None:
            newstrides = tuple(
                np.round(np.divide(strides, upsample_factor_grid)).astype(np.int))

        newshapes = np.add(newstrides, newoverlaps)

        imgs = [it[-1]
                for it in sliding_window(img, overlaps=newoverlaps, strides=newstrides)]

        xy_grid = [(it[0], it[1]) for it in sliding_window(
            img, overlaps=newoverlaps, strides=newstrides)]

        start_step = [(it[2], it[3]) for it in sliding_window(
            img, overlaps=newoverlaps, strides=newstrides)]

        dim_new_grid = tuple(np.add(xy_grid[-1], 1))

        shift_img_x = cv2.resize(
            shift_img_x, dim_new_grid[::-1], interpolation=cv2.INTER_CUBIC)
        shift_img_y = cv2.resize(
            shift_img_y, dim_new_grid[::-1], interpolation=cv2.INTER_CUBIC)
        diffs_phase_grid_us = cv2.resize(
            diffs_phase_grid, dim_new_grid[::-1], interpolation=cv2.INTER_CUBIC)

        num_tiles = np.prod(dim_new_grid)

        max_shear = np.percentile(
            [np.max(np.abs(np.diff(ssshh, axis=xxsss))) for ssshh, xxsss in itertools.product(
                [shift_img_x, shift_img_y], [0, 1])], 75)

        total_shifts = [
            (-x, -y) for x, y in zip(shift_img_x.reshape(num_tiles), shift_img_y.reshape(num_tiles))]
        total_diffs_phase = [
            dfs for dfs in diffs_phase_grid_us.reshape(num_tiles)]
        if shifts_opencv:
            if gSig_filt is not None:
                img = img_orig
                imgs = [
                    it[-1] for it in sliding_window(img, overlaps=newoverlaps, strides=newstrides)]

            imgs = [apply_shift_iteration(im, sh, border_nan=True)
                    for im, sh in zip(imgs, total_shifts)]

        else:
            if gSig_filt is not None:
                raise Exception(
                    'The use of FFT and filtering options have not been tested. Set opencv=True')

            imgs = [apply_shifts_dft(im, (
                sh[0], sh[1]), dffphs, is_freq=False, border_nan=True) for im, sh, dffphs in zip(
                imgs, total_shifts, total_diffs_phase)]

        normalizer = np.zeros_like(img) * np.nan
        new_img = np.zeros_like(img) * np.nan

        weight_matrix = create_weight_matrix_for_blending(
            img, newoverlaps, newstrides)

        if max_shear < 0.5:
            for (x, y), (_, _), im, (_, _), weight_mat in zip(start_step, xy_grid, imgs, total_shifts, weight_matrix):

                prev_val_1 = normalizer[x:x + newshapes[0], y:y + newshapes[1]]

                normalizer[x:x + newshapes[0], y:y + newshapes[1]] = np.nansum(
                    np.dstack([~np.isnan(im) * 1 * weight_mat, prev_val_1]), -1)
                prev_val = new_img[x:x + newshapes[0], y:y + newshapes[1]]
                new_img[x:x + newshapes[0], y:y + newshapes[1]
                        ] = np.nansum(np.dstack([im * weight_mat, prev_val]), -1)

            new_img = old_div(new_img, normalizer)

        else:  # in case the difference in shift between neighboring patches is larger than 0.5 pixels we do not interpolate in the overlaping area
            half_overlap_x = np.int(newoverlaps[0] / 2)
            half_overlap_y = np.int(newoverlaps[1] / 2)
            for (x, y), (idx_0, idx_1), im, (_, _), weight_mat in zip(start_step, xy_grid, imgs, total_shifts, weight_matrix):

                if idx_0 == 0:
                    x_start = x
                else:
                    x_start = x + half_overlap_x

                if idx_1 == 0:
                    y_start = y
                else:
                    y_start = y + half_overlap_y

                x_end = x + newshapes[0]
                y_end = y + newshapes[1]
                new_img[x_start:x_end,
                        y_start:y_end] = im[x_start - x:, y_start - y:]

        if show_movie:
            img = apply_shifts_dft(
                sfr_freq, (-rigid_shts[0], -rigid_shts[1]), diffphase, border_nan=True)
            img_show = np.vstack([new_img, img])

            img_show = cv2.resize(img_show, None, fx=1, fy=1)

            cv2.imshow('frame', old_div(img_show, np.percentile(template, 99)))
            cv2.waitKey(int(1. / 500 * 1000))

        else:
            try:
                cv2.destroyAllWindows()
            except:
                pass
        return new_img - add_to_movie, total_shifts, start_step, xy_grid
#%%

def compute_flow_single_frame(frame, templ, pyr_scale=.5, levels=3, winsize=100, iterations=15, poly_n=5,
                              poly_sigma=1.2 / 5, flags=0):
    flow = cv2.calcOpticalFlowFarneback(
        templ, frame, None, pyr_scale, levels, winsize, iterations, poly_n, poly_sigma, flags)
    return flow
#%%


def compute_metrics_motion_correction(fname, final_size_x, final_size_y, swap_dim, pyr_scale=.5, levels=3,
                                      winsize=100, iterations=15, poly_n=5, poly_sigma=1.2 / 5, flags=0,
                                      play_flow=False, resize_fact_flow=.2, template=None):
    #todo: todocument
    # cv2.OPTFLOW_FARNEBACK_GAUSSIAN
    import scipy
    vmin, vmax = -1, 1
    m = cm.load(fname)

    max_shft_x = np.int(np.ceil((np.shape(m)[1] - final_size_x) / 2))
    max_shft_y = np.int(np.ceil((np.shape(m)[2] - final_size_y) / 2))
    max_shft_x_1 = - ((np.shape(m)[1] - max_shft_x) - (final_size_x))
    max_shft_y_1 = - ((np.shape(m)[2] - max_shft_y) - (final_size_y))
    if max_shft_x_1 == 0:
        max_shft_x_1 = None

    if max_shft_y_1 == 0:
        max_shft_y_1 = None
    print([max_shft_x, max_shft_x_1, max_shft_y, max_shft_y_1])
    m = m[:, max_shft_x:max_shft_x_1, max_shft_y:max_shft_y_1]
    if np.sum(np.isnan(m)) > 0:
        print(m.shape)
        raise Exception('Movie contains nan')

    print('Local correlations..')
    img_corr = m.local_correlations(eight_neighbours=True, swap_dim=swap_dim)
    print(m.shape)
    if template is None:
        tmpl = cm.motion_correction.bin_median(m)
    else:
        tmpl = template

    print('Compute Smoothness.. ')
    smoothness = np.sqrt(
        np.sum(np.sum(np.array(np.gradient(np.mean(m, 0)))**2, 0)))
    smoothness_corr = np.sqrt(
        np.sum(np.sum(np.array(np.gradient(img_corr))**2, 0)))

    print('Compute correlations.. ')
    correlations = []
    count = 0
    for fr in m:
        if count % 100 == 0:
            print(count)

        count += 1
        correlations.append(scipy.stats.pearsonr(
            fr.flatten(), tmpl.flatten())[0])

    print('Compute optical flow .. ')

    m = m.resize(1, 1, resize_fact_flow)
    norms = []
    flows = []
    count = 0
    for fr in m:
        if count % 100 == 0:
            print(count)

        count += 1
        flow = cv2.calcOpticalFlowFarneback(
            tmpl, fr, None, pyr_scale, levels, winsize, iterations, poly_n, poly_sigma, flags)

        if play_flow:
            pl.subplot(1, 3, 1)
            pl.cla()
            pl.imshow(fr, vmin=0, vmax=300, cmap='gray')
            pl.title('movie')
            pl.subplot(1, 3, 3)
            pl.cla()
            pl.imshow(flow[:, :, 1], vmin=vmin, vmax=vmax)
            pl.title('y_flow')

            pl.subplot(1, 3, 2)
            pl.cla()
            pl.imshow(flow[:, :, 0], vmin=vmin, vmax=vmax)
            pl.title('x_flow')
            pl.pause(.05)

        n = np.linalg.norm(flow)
        flows.append(flow)
        norms.append(n)

    np.savez(fname[:-4] + '_metrics', flows=flows, norms=norms, correlations=correlations, smoothness=smoothness,
             tmpl=tmpl, smoothness_corr=smoothness_corr, img_corr=img_corr)
    return tmpl, correlations, flows, norms, smoothness


#%%
def motion_correct_batch_rigid(fname, max_shifts, dview=None, splits=56, num_splits_to_process=None, num_iter=1,
                               template=None, shifts_opencv=False, save_movie_rigid=False, add_to_movie=None,
                               nonneg_movie=False, gSig_filt=None, subidx=slice(None, None, 1), use_cuda=False):
    """
    Function that perform memory efficient hyper parallelized rigid motion corrections while also saving a memory mappable file

    Parameters:
    -----------
    fname: str
        name of the movie to motion correct. It should not contain nans. All the loadable formats from CaImAn are acceptable

    max_shifts: tuple
        x and y maximum allowd shifts

    dview: ipyparallel view
        used to perform parallel computing

    splits: int
        number of batches in which the movies is subdivided

    num_splits_to_process: int
        number of batches to process. when not None, the movie is not saved since only a random subset of batches will be processed

    num_iter: int
        number of iterations to perform. The more iteration the better will be the template.

    template: ndarray
        if a good approximation of the template to register is available, it can be used

    shifts_opencv: boolean
         toggle the shifts applied with opencv, if yes faster but induces some smoothing

    save_movie_rigid: boolean
         toggle save movie

    subidx: slice
        Indices to slice

    use_cuda : bool, optional
        Use skcuda.fft (if available). Default: False

    Returns:
    --------
    fname_tot_rig: str

    total_template:ndarray

    templates:list
        list of produced templates, one per batch

    shifts: list
        inferred rigid shifts to correct the movie

    Raise:
    -----
        Exception('The movie contains nans. Nans are not allowed!')

    """
    corrected_slicer = slice(subidx.start, subidx.stop, subidx.step * 10)
    m = cm.load(fname, subindices=corrected_slicer)

    if m.shape[0] < 300:
        m = cm.load(fname, subindices=corrected_slicer)
    elif m.shape[0] < 500:
        corrected_slicer = slice(subidx.start, subidx.stop, subidx.step * 5)
        m = cm.load(fname, subindices=corrected_slicer)
    else:
        corrected_slicer = slice(subidx.start, subidx.stop, subidx.step * 30)
        m = cm.load(fname, subindices=corrected_slicer)

    if template is None:
        if gSig_filt is not None:
            m = cm.movie(
                np.array([low_pass_filter_space(m_, gSig_filt) for m_ in m]))

        template = cm.motion_correction.bin_median(
            m.motion_correct(max_shifts[0], max_shifts[1], template=None)[0])

    new_templ = template
    if add_to_movie is None:
        add_to_movie = -np.min(template)

    if np.isnan(add_to_movie):
        raise Exception('The movie contains nans. Nans are not allowed!')
    else:
        print('Adding to movie ' + str(add_to_movie))

    save_movie = False
    fname_tot_rig = None
    res_rig = []
    for iter_ in range(num_iter):
        print(iter_)
        old_templ = new_templ.copy()
        if iter_ == num_iter - 1:
            save_movie = save_movie_rigid
            print('saving!')

        fname_tot_rig, res_rig = motion_correction_piecewise(fname, splits, strides=None, overlaps=None,
                                                             add_to_movie=add_to_movie, template=old_templ, max_shifts=max_shifts, max_deviation_rigid=0,
                                                             dview=dview, save_movie=save_movie, base_name=os.path.split(
                                                                 fname)[-1][:-4] + '_rig_', subidx = subidx,
                                                             num_splits=num_splits_to_process, shifts_opencv=shifts_opencv, nonneg_movie=nonneg_movie, gSig_filt=gSig_filt,
                                                             use_cuda=use_cuda)

        new_templ = np.nanmedian(np.dstack([r[-1] for r in res_rig]), -1)
        if gSig_filt is not None:
            new_templ = low_pass_filter_space(new_templ, gSig_filt)

        print((old_div(np.linalg.norm(new_templ - old_templ), np.linalg.norm(old_templ))))

    total_template = new_templ
    templates = []
    shifts = []
    for rr in res_rig:
        shift_info, idxs, tmpl = rr
        templates.append(tmpl)
        shifts += [[sh[0][0], sh[0][1]] for sh in shift_info[:len(idxs)]]

    return fname_tot_rig, total_template, templates, shifts
#%%


def motion_correct_batch_pwrigid(fname, max_shifts, strides, overlaps, add_to_movie, newoverlaps=None, newstrides=None,
                                 dview=None, upsample_factor_grid=4, max_deviation_rigid=3,
                                 splits=56, num_splits_to_process=None, num_iter=1,
                                 template=None, shifts_opencv=False, save_movie=False, nonneg_movie=False, gSig_filt=None,
                                 use_cuda=False):
    """
    Function that perform memory efficient hyper parallelized rigid motion corrections while also saving a memory mappable file

    Parameters:
    -----------
    fname: str
        name of the movie to motion correct. It should not contain nans. All the loadable formats from CaImAn are acceptable

    strides: tuple
        strides of patches along x and y

    overlaps:
        overlaps of patches along x and y. exmaple. If strides = (64,64) and overlaps (32,32) patches will be (96,96)

    newstrides: tuple
        overlaps after upsampling

    newoverlaps: tuple
        strides after upsampling

    max_shifts: tuple
        x and y maximum allowd shifts

    dview: ipyparallel view
        used to perform parallel computing

    splits: int
        number of batches in which the movies is subdivided

    num_splits_to_process: int
        number of batches to process. when not None, the movie is not saved since only a random subset of batches will be processed

    num_iter: int
        number of iterations to perform. The more iteration the better will be the template.

    template: ndarray
        if a good approximation of the template to register is available, it can be used

    shifts_opencv: boolean
         toggle the shifts applied with opencv, if yes faster but induces some smoothing

    save_movie_rigid: boolean
         toggle save movie

    use_cuda : bool, optional
        Use skcuda.fft (if available). Default: False

    Returns:
    --------
    fname_tot_rig: str

    total_template:ndarray

    templates:list
        list of produced templates, one per batch

    shifts: list
        inferred rigid shifts to corrrect the movie

    Raise:
    ----
        Exception('You need to initialize the template with a good estimate. See the motion'
                        '_correct_batch_rigid function')
    """
    if template is None:
        raise Exception('You need to initialize the template with a good estimate. See the motion'
                        '_correct_batch_rigid function')
    else:
        new_templ = template

    if np.isnan(add_to_movie):
        raise Exception('The template contains nans. Nans are not allowed!')
    else:
        print('Adding to movie ' + str(add_to_movie))

    for iter_ in range(num_iter):
        print(iter_)
        old_templ = new_templ.copy()

        if iter_ == num_iter - 1:
            save_movie = save_movie
            if save_movie:
                print('saving mmap of ' + fname)

        fname_tot_els, res_el = motion_correction_piecewise(fname, splits, strides, overlaps,
                                                            add_to_movie=add_to_movie, template=old_templ, max_shifts=max_shifts,
                                                            max_deviation_rigid=max_deviation_rigid,
                                                            newoverlaps=newoverlaps, newstrides=newstrides,
                                                            upsample_factor_grid=upsample_factor_grid, order='F', dview=dview, save_movie=save_movie,
                                                            base_name=os.path.split(fname)[-1][:-4] + '_els_', num_splits=num_splits_to_process,
                                                            shifts_opencv=shifts_opencv, nonneg_movie=nonneg_movie, gSig_filt=gSig_filt,
                                                            use_cuda=use_cuda)

        new_templ = np.nanmedian(np.dstack([r[-1] for r in res_el]), -1)
        if gSig_filt is not None:
            new_templ = low_pass_filter_space(new_templ, gSig_filt)

    total_template = new_templ
    templates = []
    x_shifts = []
    y_shifts = []
    coord_shifts = []
    for rr in res_el:
        shift_info_chunk, idxs_chunk, tmpl_chunk = rr
        templates.append(tmpl_chunk)
        for shift_info, _ in zip(shift_info_chunk, idxs_chunk):
            total_shift, _, xy_grid = shift_info
            x_shifts.append(np.array([sh[0] for sh in total_shift]))
            y_shifts.append(np.array([sh[1] for sh in total_shift]))
            coord_shifts.append(xy_grid)

    return fname_tot_els, total_template, templates, x_shifts, y_shifts, coord_shifts


#%% in parallel
def tile_and_correct_wrapper(params):
    # todo todocument

    try:
        cv2.setNumThreads(1)
    except:
        pass  # 'Open CV is naturally single threaded'

    img_name, out_fname, idxs, shape_mov, template, strides, overlaps, max_shifts,\
        add_to_movie, max_deviation_rigid, upsample_factor_grid, newoverlaps, newstrides, \
        shifts_opencv, nonneg_movie, gSig_filt, is_fiji, use_cuda = params

    name, extension = os.path.splitext(img_name)[:2]

    shift_info = []
    if extension == '.tif' or extension == '.tiff':  # check if tiff file
        if is_fiji:
            imgs = imread(img_name)[idxs]
        else:
            imgs = imread(img_name, key=idxs)
    elif extension == '.sbx':  # check if sbx file
        imgs = cm.base.movies.sbxread(name, idxs[0], len(idxs))
    elif extension == '.sima' or extension == '.hdf5' or extension == '.h5':
        imgs = cm.load(img_name, subindices=list(idxs))
    mc = np.zeros(imgs.shape, dtype=np.float32)
    for count, img in enumerate(imgs):
        if count % 10 == 0:
            print(count)
        mc[count], total_shift, start_step, xy_grid = tile_and_correct(img, template, strides, overlaps, max_shifts,
                                                                       add_to_movie=add_to_movie, newoverlaps=newoverlaps,
                                                                       newstrides=newstrides,
                                                                       upsample_factor_grid=upsample_factor_grid,
                                                                       upsample_factor_fft=10, show_movie=False,
                                                                       max_deviation_rigid=max_deviation_rigid,
                                                                       shifts_opencv=shifts_opencv, gSig_filt=gSig_filt,
                                                                       use_cuda=use_cuda)
        shift_info.append([total_shift, start_step, xy_grid])

    if out_fname is not None:
        outv = np.memmap(out_fname, mode='r+', dtype=np.float32,
                         shape=shape_mov, order='F')
        if nonneg_movie:
            bias = np.float32(add_to_movie)
        else:
            bias = 0
        outv[:, idxs] = np.reshape(
            mc.astype(np.float32), (len(imgs), -1), order='F').T + bias

    return shift_info, idxs, np.nanmean(mc, 0)


#%%
def motion_correction_piecewise(fname, splits, strides, overlaps, add_to_movie=0, template=None,
                                max_shifts=(12, 12), max_deviation_rigid=3, newoverlaps=None, newstrides=None,
                                upsample_factor_grid=4, order='F', dview=None, save_movie=True,
                                base_name=None, subidx = None, num_splits=None, shifts_opencv=False, nonneg_movie=False, gSig_filt=None,
                                use_cuda=False):
    """

    """
    # todo todocument
    name, extension = os.path.splitext(fname)[:2]
    is_fiji = False

    if extension == '.tif' or extension == '.tiff':  # check if tiff file
        with tifffile.TiffFile(fname) as tf:
            if len(tf) == 1:  # Fiji-generated TIF
                is_fiji = True
                T, d1, d2 = tf[0].shape
            else:
                d1, d2 = tf[0].shape
                T = len(tf)

    elif extension == '.sbx':  # check if sbx file

        shape = cm.base.movies.sbxshape(name)
        d1 = shape[1]
        d2 = shape[0]
        T = shape[2]

    elif extension == '.sima':  # check if sbx file
        import sima
        dataset = sima.ImagingDataset.load(fname)
        shape = dataset.sequences[0].shape
        d1 = shape[2]
        d2 = shape[3]
        T = shape[0]
        del dataset
    elif extension == '.npy':
        raise Exception('Numpy not supported at the moment')

    elif extension == '.hdf5':
        with h5py.File(fname) as fl:
            T, d1, d2 = fl['mov'].shape

    elif extension == '.h5':
        with h5py.File(fname) as fl:
            if 'imaging' in fl.keys():
                T, _, d1, d2, _ = fl['imaging'].shape
            else:
                raise Exception(
                    'Unsupported file key for for h5 files in parallel motion correction')
    else:
        raise Exception(
            'Unsupported file extension for parallel motion correction')

    if type(splits) is int:
        if subidx is None:
            rng = range(T)
        else:
            rng = range(T)[subidx]

        idxs = np.array_split(list(rng), splits)

    else:
        idxs = splits
        save_movie = False
    if template is None:
        raise Exception('Not implemented')

    shape_mov = (d1 * d2, T)

    dims = d1, d2
    if num_splits is not None:
        idxs = np.array(idxs)[np.random.randint(0, len(idxs), num_splits)]
        save_movie = False
        print('**** MOVIE NOT SAVED BECAUSE num_splits is not None ****')

    if save_movie:
        if base_name is None:
            base_name = os.path.split(fname)[1][:-4]
        fname_tot = base_name + '_d1_' + str(dims[0]) + '_d2_' + str(dims[1]) + '_d3_' + str(
            1 if len(dims) == 2 else dims[2]) + '_order_' + str(order) + '_frames_' + str(T) + '_.mmap'
        fname_tot = os.path.join(os.path.split(fname)[0], fname_tot)
        np.memmap(fname_tot, mode='w+', dtype=np.float32,
                  shape=shape_mov, order=order)
    else:
        fname_tot = None

    pars = []
    for idx in idxs:
        pars.append([fname, fname_tot, idx, shape_mov, template, strides, overlaps, max_shifts, np.array(
            add_to_movie, dtype=np.float32), max_deviation_rigid, upsample_factor_grid,
            newoverlaps, newstrides, shifts_opencv, nonneg_movie, gSig_filt, is_fiji, use_cuda])

    if dview is not None:
        print('** Startting parallel motion correction **')
        if HAS_CUDA and use_cuda:
            res = dview.map(tile_and_correct_wrapper,pars)
            dview.map(close_cuda_process, range(len(pars)))
        elif 'multiprocessing' in str(type(dview)):
            res = dview.map_async(tile_and_correct_wrapper, pars).get(4294967)
        else:
            res = dview.map_sync(tile_and_correct_wrapper, pars)
        print('** Finished parallel motion correction **')
    else:
        res = list(map(tile_and_correct_wrapper, pars))

    return fname_tot, res<|MERGE_RESOLUTION|>--- conflicted
+++ resolved
@@ -235,14 +235,10 @@
                 save_movie_rigid=save_movie,
                 add_to_movie=-self.min_mov,
                 nonneg_movie=self.nonneg_movie,
-<<<<<<< HEAD
                 gSig_filt=self.gSig_filt,
                 use_cuda=self.use_cuda)
-=======
-                gSig_filt=self.gSig_filt)
             if template is None:
                 self.total_template_rig = _total_template_rig
->>>>>>> 0b5059f2
 
             self.templates_rig += _templates_rig
             self.fname_tot_rig += [_fname_tot_rig]
