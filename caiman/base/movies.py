--- conflicted
+++ resolved
@@ -1660,18 +1660,9 @@
                 np.fromfile(fo, dtype='uint16', count=int(nSamples / 2 * 1))
 
             tmp = tmp.reshape((int(info['nChan']), int(info['sz'][1]), int(
-<<<<<<< HEAD
-                info['recordsPerBuffer']), int(1)), order='F')
+                info['recordsPerBuffer'])), order='F')
             if counter == 0:
-                x = np.zeros((tmp.shape[1], tmp.shape[2], tmp.shape[0], N_time))
-                x[:,:,:,0] = tmp
-            else:
-                x[:,:,:,counter] = tmp
-=======
-                info['recordsPerBuffer'])), order='F')
-            if counter==0:
                 x = np.zeros((tmp.shape[0], tmp.shape[1], tmp.shape[2], N_time))
->>>>>>> c718a010
 
             x[:, :, :, counter] = tmp
             counter += 1
